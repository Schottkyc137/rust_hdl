// This Source Code Form is subject to the terms of the Mozilla Public
// License, v. 2.0. If a copy of the MPL was not distributed with this file,
// You can obtain one at http://mozilla.org/MPL/2.0/.
//
// Copyright (c) 2018, Olof Kraigher olof.kraigher@gmail.com

use super::common::check_end_identifier_mismatch;
use super::common::ParseResult;
use super::declarative_part::parse_declarative_part;
use super::names::parse_identifier_list;
use super::range::{parse_array_index_constraint, parse_range};
use super::subprogram::parse_subprogram_declaration;
use super::subtype_indication::parse_subtype_indication;
use super::tokens::{Kind::*, TokenSpan};
use crate::ast::*;
use crate::ast::{AbstractLiteral, Range};
use crate::named_entity::Reference;
use crate::syntax::names::parse_type_mark;
<<<<<<< HEAD
use crate::VHDLStandard;
=======
use vhdl_lang::syntax::parser::ParsingContext;
>>>>>>> b83bc22a

/// LRM 5.2.2 Enumeration types
fn parse_enumeration_type_definition(ctx: &mut ParsingContext<'_>) -> ParseResult<TypeDefinition> {
    let mut enum_literals = Vec::new();
    loop {
        expect_token!(ctx.stream,
            literal_token,
            Identifier | Character => {
                let enum_literal = match literal_token.kind {
                    Identifier => literal_token.to_identifier_value()?.map_into(EnumerationLiteral::Identifier),
                    Character => literal_token.to_character_value()?.map_into(EnumerationLiteral::Character),
                    _ => unreachable!()
                };
                enum_literals.push(WithDecl::new(enum_literal));

                expect_token!(ctx.stream, token,
                    RightPar => { break; },
                    Comma => {}
                );
            }
        );
    }

    Ok(TypeDefinition::Enumeration(enum_literals))
}

fn parse_array_index_constraints(ctx: &mut ParsingContext<'_>) -> ParseResult<Vec<ArrayIndex>> {
    ctx.stream.expect_kind(LeftPar)?;
    let mut indexes = Vec::new();
    loop {
        indexes.push(parse_array_index_constraint(ctx)?);

        expect_token!(ctx.stream, token,
            RightPar => {
                return Ok(indexes);
            },
            Comma => {}
        )
    }
}

/// LRM 5.3.2 Array types
fn parse_array_type_definition(ctx: &mut ParsingContext<'_>) -> ParseResult<TypeDefinition> {
    let index_constraints = parse_array_index_constraints(ctx)?;
    ctx.stream.expect_kind(Of)?;
    let element_subtype = parse_subtype_indication(ctx)?;
    Ok(TypeDefinition::Array(index_constraints, element_subtype))
}

/// LRM 5.3.3 Record types
fn parse_record_type_definition(
    ctx: &mut ParsingContext<'_>,
) -> ParseResult<(TypeDefinition, Option<Ident>)> {
    let mut elem_decls = Vec::new();

    loop {
        if ctx.stream.skip_if_kind(End) {
            ctx.stream.pop_if_kind(Record);
            let end_ident = ctx.stream.pop_optional_ident();
            return Ok((TypeDefinition::Record(elem_decls), end_ident));
        };

        let idents = parse_identifier_list(ctx)?;
        ctx.stream.expect_kind(Colon)?;
        let subtype = parse_subtype_indication(ctx)?;
        for ident in idents {
            elem_decls.push(ElementDeclaration {
                ident: ident.into(),
                subtype: subtype.clone(),
            });
        }
        ctx.stream.expect_kind(SemiColon)?;
    }
}

pub fn parse_subtype_declaration(ctx: &mut ParsingContext<'_>) -> ParseResult<TypeDeclaration> {
    let start_token = ctx.stream.expect_kind(Subtype)?;
    let ident = ctx.stream.expect_ident()?;
    ctx.stream.expect_kind(Is)?;
    let subtype_indication = parse_subtype_indication(ctx)?;
    let end_token = ctx.stream.expect_kind(SemiColon)?;
    Ok(TypeDeclaration {
        span: TokenSpan::new(start_token, end_token),
        ident: ident.into(),
        def: TypeDefinition::Subtype(subtype_indication),
        end_ident_pos: None,
    })
}

/// LRM 5.6.2 Protected type declarations
pub fn parse_protected_type_declaration(
    ctx: &mut ParsingContext<'_>,
) -> ParseResult<(ProtectedTypeDeclaration, Option<Ident>)> {
    let mut items = Vec::new();

    loop {
        let token = ctx.stream.peek_expect()?;

        try_init_token_kind!(
            token,
            Impure | Function | Procedure => items.push(ProtectedTypeDeclarativeItem::Subprogram(
                parse_subprogram_declaration(ctx)?,
            )),
            End => {
                ctx.stream.skip();
                break;
            }
        );
    }
    ctx.stream.expect_kind(Protected)?;
    let end_ident = ctx.stream.pop_optional_ident();
    Ok((ProtectedTypeDeclaration { items }, end_ident))
}

/// LRM 5.2.4 Physical types
fn parse_physical_type_definition(
    ctx: &mut ParsingContext<'_>,
    range: Range,
) -> ParseResult<(TypeDefinition, Option<Ident>)> {
    let primary_unit = WithDecl::new(ctx.stream.expect_ident()?);
    ctx.stream.expect_kind(SemiColon)?;

    let mut secondary_units = Vec::new();

    loop {
        peek_token!(
            ctx.stream, token,
            End => {
                break;
            },
            Identifier => {
                ctx.stream.skip();
                let ident = WithDecl::new(token.to_identifier_value()?);
                ctx.stream.expect_kind(EQ)?;
                let literal = {
                    expect_token!(ctx.stream,
                        value_token,
                        AbstractLiteral => {
                            let value = value_token.to_abstract_literal()?.item;
                            let unit = ctx.stream.expect_ident()?;
                            PhysicalLiteral {value, unit: unit.into_ref()}
                        },
                        Identifier => {
                            let unit = value_token.to_identifier_value()?;
                            PhysicalLiteral {value: AbstractLiteral::Integer(1), unit: unit.into_ref()}
                        }
                    )
                };

                secondary_units.push((ident, literal));
                ctx.stream.expect_kind(SemiColon)?;
            }
        )
    }

    ctx.stream.expect_kind(End)?;
    ctx.stream.expect_kind(Units)?;
    let end_ident = ctx.stream.pop_optional_ident();

    Ok((
        TypeDefinition::Physical(PhysicalTypeDeclaration {
            range,
            primary_unit,
            secondary_units,
        }),
        end_ident,
    ))
}

/// LRM 6.2
<<<<<<< HEAD
pub fn parse_type_declaration(
    stream: &TokenStream,
    diagnostics: &mut dyn DiagnosticHandler,
    standard: VHDLStandard,
) -> ParseResult<TypeDeclaration> {
    let start_token = stream.get_current_token_id();
=======
pub fn parse_type_declaration(ctx: &mut ParsingContext<'_>) -> ParseResult<TypeDeclaration> {
    let start_token = ctx.stream.get_current_token_id();
>>>>>>> b83bc22a
    peek_token!(
        ctx.stream, token,
        Subtype => {
            return parse_subtype_declaration(ctx);
        },
        Type => {
            ctx.stream.skip();
        }
    );

    let ident = WithDecl::new(ctx.stream.expect_ident()?);
    let mut end_ident_pos = None;

    expect_token!(
        ctx.stream, token,
        Is => {},
        SemiColon => {
            return Ok(TypeDeclaration {
                span: TokenSpan::new(start_token, ctx.stream.get_last_token_id()),
                ident,
                def: TypeDefinition::Incomplete(Reference::undefined()),
                end_ident_pos
            });
        }
    );

    let def = expect_token!(
        ctx.stream, token,
        // Integer
        Range => {
            let constraint = parse_range(ctx)?.item;
            expect_token!(
                ctx.stream, token,
                SemiColon => {
                    ctx.stream.back(); // The ';' is consumed at the end of the function
                    TypeDefinition::Numeric(constraint)
                },
                Units => {
                    let (def, end_ident) = parse_physical_type_definition(ctx, constraint)?;
                    end_ident_pos = check_end_identifier_mismatch(ctx, &ident.tree, end_ident);
                    def
                }
            )
        },

        Access => {
            let subtype_indication = parse_subtype_indication(ctx)?;
            TypeDefinition::Access(subtype_indication)
        },

        Protected => {
<<<<<<< HEAD
            if stream.skip_if_kind(Body) {
                let decl = parse_declarative_part(stream, diagnostics, standard)?;
                stream.expect_kind(End)?;
                stream.expect_kind(Protected)?;
                stream.expect_kind(Body)?;
                let end_ident = stream.pop_optional_ident();
                end_ident_pos = check_end_identifier_mismatch(&ident.tree, end_ident, diagnostics);
=======
            if ctx.stream.skip_if_kind(Body) {
                let decl = parse_declarative_part(ctx)?;
                ctx.stream.expect_kind(End)?;
                ctx.stream.expect_kind(Protected)?;
                ctx.stream.expect_kind(Body)?;
                let end_ident = ctx.stream.pop_optional_ident();
                end_ident_pos = check_end_identifier_mismatch(ctx, &ident.tree, end_ident);
>>>>>>> b83bc22a

                TypeDefinition::ProtectedBody(ProtectedTypeBody {decl})
            } else {
                let (protected_type_decl, end_ident) = parse_protected_type_declaration(ctx)?;
                end_ident_pos = check_end_identifier_mismatch(ctx, &ident.tree, end_ident);
                TypeDefinition::Protected(protected_type_decl)
            }
        },
        File => {
            ctx.stream.expect_kind(Of)?;
            let type_mark = parse_type_mark(ctx)?;
            TypeDefinition::File(type_mark)
        },
        Array => parse_array_type_definition(ctx)?,
        Record =>  {
            let (def, end_ident) = parse_record_type_definition(ctx)?;
            end_ident_pos = check_end_identifier_mismatch(ctx, &ident.tree, end_ident);
            def
        },
        // Enumeration
        LeftPar => parse_enumeration_type_definition(ctx)?
    );

    let end_token = ctx.stream.expect_kind(SemiColon)?;
    Ok(TypeDeclaration {
        span: TokenSpan::new(start_token, end_token),
        ident,
        def,
        end_ident_pos,
    })
}

#[cfg(test)]
mod tests {
    use itertools::Itertools;

    use super::*;

    use crate::{vhd_08, HasTokenSpan};

    use crate::ast::{DiscreteRange, Ident};
    use crate::syntax::test::{token_to_string, Code};
    use crate::SrcPos;

    #[test]
    fn parse_integer_scalar_type_definition() {
        let code = Code::new("type foo is range 0 to 1;");

        let type_decl = TypeDeclaration {
            span: code.token_span(),
            ident: code.s1("foo").decl_ident(),
            def: TypeDefinition::Numeric(code.s1("0 to 1").range()),
            end_ident_pos: None,
        };
        assert_eq!(
            code.with_stream_no_diagnostics(vhd_08!(parse_type_declaration)),
            type_decl
        );
    }

    #[test]
    fn parse_enumeration_scalar_type_definition() {
        let code = Code::new("type foo is (alpha, beta);");

        let type_decl = TypeDeclaration {
            span: code.token_span(),
            ident: code.s1("foo").decl_ident(),
            def: TypeDefinition::Enumeration(vec![
                code.s1("alpha")
                    .ident()
                    .map_into(EnumerationLiteral::Identifier)
                    .into(),
                code.s1("beta")
                    .ident()
                    .map_into(EnumerationLiteral::Identifier)
                    .into(),
            ]),
            end_ident_pos: None,
        };
        assert_eq!(
            code.with_stream_no_diagnostics(vhd_08!(parse_type_declaration)),
            type_decl
        );
    }

    #[test]
    fn parse_enumeration_scalar_type_definition_character() {
        let code = Code::new("type foo is ('a', 'b');");

        let type_decl = TypeDeclaration {
            span: code.token_span(),
            ident: code.s1("foo").decl_ident(),
            def: TypeDefinition::Enumeration(vec![
                code.s1("'a'")
                    .character()
                    .map_into(EnumerationLiteral::Character)
                    .into(),
                code.s1("'b'")
                    .character()
                    .map_into(EnumerationLiteral::Character)
                    .into(),
            ]),
            end_ident_pos: None,
        };
        assert_eq!(
            code.with_stream_no_diagnostics(vhd_08!(parse_type_declaration)),
            type_decl
        );
    }

    #[test]
    fn mixing_identifier_and_scalar_in_enumerations() {
        let code = Code::new("type foo is (ident, 'b');");

        let type_decl = TypeDeclaration {
            span: code.token_span(),
            ident: code.s1("foo").decl_ident(),
            def: TypeDefinition::Enumeration(vec![
                code.s1("ident")
                    .ident()
                    .map_into(EnumerationLiteral::Identifier)
                    .into(),
                code.s1("'b'")
                    .character()
                    .map_into(EnumerationLiteral::Character)
                    .into(),
            ]),
            end_ident_pos: None,
        };
        assert_eq!(
            code.with_stream_no_diagnostics(vhd_08!(parse_type_declaration)),
            type_decl
        );
    }

    #[test]
    fn parse_array_type_definition_with_index_subtype_definition() {
        let code = Code::new("type foo is array (natural range <>) of boolean;");

        let type_decl = TypeDeclaration {
            span: code.token_span(),
            ident: code.s1("foo").decl_ident(),
            def: TypeDefinition::Array(
                vec![ArrayIndex::IndexSubtypeDefintion(
                    code.s1("natural").type_mark(),
                )],
                code.s1("boolean").subtype_indication(),
            ),
            end_ident_pos: None,
        };

        assert_eq!(
            code.with_stream_no_diagnostics(vhd_08!(parse_type_declaration)),
            type_decl
        );
    }

    #[test]
    fn parse_array_type_definition_with_discrete_subtype_definition() {
        let code = Code::new("type foo is array (natural) of boolean;");

        let type_decl = TypeDeclaration {
            span: code.token_span(),
            ident: code.s1("foo").decl_ident(),
            def: TypeDefinition::Array(
                vec![ArrayIndex::Discrete(DiscreteRange::Discrete(
                    code.s1("natural").type_mark(),
                    None,
                ))],
                code.s1("boolean").subtype_indication(),
            ),
            end_ident_pos: None,
        };

        assert_eq!(
            code.with_stream_no_diagnostics(vhd_08!(parse_type_declaration)),
            type_decl
        );
    }

    #[test]
    fn parse_array_type_definition_with_selected_name() {
        let code = Code::new("type foo is array (lib.pkg.foo) of boolean;");

        let type_decl = TypeDeclaration {
            span: code.token_span(),
            ident: code.s1("foo").decl_ident(),
            def: TypeDefinition::Array(
                vec![ArrayIndex::Discrete(DiscreteRange::Discrete(
                    code.s1("lib.pkg.foo").type_mark(),
                    None,
                ))],
                code.s1("boolean").subtype_indication(),
            ),
            end_ident_pos: None,
        };

        assert_eq!(
            code.with_stream_no_diagnostics(vhd_08!(parse_type_declaration)),
            type_decl
        );
    }

    #[test]
    fn parse_array_type_definition_with_range_attribute_name() {
        let code = Code::new("type foo is array (arr_t'range) of boolean;");

        let type_decl = TypeDeclaration {
            span: code.token_span(),
            ident: code.s1("foo").decl_ident(),
            def: TypeDefinition::Array(
                vec![ArrayIndex::Discrete(DiscreteRange::Range(
                    code.s1("arr_t'range").range(),
                ))],
                code.s1("boolean").subtype_indication(),
            ),
            end_ident_pos: None,
        };

        assert_eq!(
            code.with_stream_no_diagnostics(vhd_08!(parse_type_declaration)),
            type_decl
        );
    }

    #[test]
    fn parse_array_type_definition_with_constraint() {
        let code = Code::new("type foo is array (2-1 downto 0) of boolean;");

        let index = ArrayIndex::Discrete(DiscreteRange::Range(code.s1("2-1 downto 0").range()));

        let type_decl = TypeDeclaration {
            span: code.token_span(),
            ident: code.s1("foo").decl_ident(),
            def: TypeDefinition::Array(vec![index], code.s1("boolean").subtype_indication()),
            end_ident_pos: None,
        };

        assert_eq!(
            code.with_stream_no_diagnostics(vhd_08!(parse_type_declaration)),
            type_decl
        );
    }

    #[test]
    fn parse_array_type_definition_mixed() {
        let code = Code::new("type foo is array (2-1 downto 0, integer range <>) of boolean;");

        let index0 = ArrayIndex::Discrete(DiscreteRange::Range(code.s1("2-1 downto 0").range()));

        let index1 = ArrayIndex::IndexSubtypeDefintion(code.s1("integer").type_mark());

        let type_decl = TypeDeclaration {
            span: code.token_span(),
            ident: code.s1("foo").decl_ident(),
            def: TypeDefinition::Array(
                vec![index0, index1],
                code.s1("boolean").subtype_indication(),
            ),
            end_ident_pos: None,
        };

        assert_eq!(
            code.with_stream_no_diagnostics(vhd_08!(parse_type_declaration)),
            type_decl
        );
    }

    #[test]
    fn parse_record_type_definition() {
        let code = Code::new(
            "\
type foo is record
  element : boolean;
end record;",
        );

        let elem_decl = ElementDeclaration {
            ident: code.s1("element").decl_ident(),
            subtype: code.s1("boolean").subtype_indication(),
        };

        let type_decl = TypeDeclaration {
            span: code.token_span(),
            ident: code.s1("foo").decl_ident(),
            def: TypeDefinition::Record(vec![elem_decl]),
            end_ident_pos: None,
        };

        assert_eq!(
            code.with_stream_no_diagnostics(vhd_08!(parse_type_declaration)),
            type_decl
        );
    }

    #[test]
    fn parse_record_type_definition_many() {
        let code = Code::new(
            "\
            type foo is record
  element, field : boolean;
  other_element : std_logic_vector(0 to 1);
end foo;",
        );

        let elem_decl0a = ElementDeclaration {
            ident: code.s1("element").decl_ident(),
            subtype: code.s1("boolean").subtype_indication(),
        };

        let elem_decl0b = ElementDeclaration {
            ident: code.s1("field").decl_ident(),
            subtype: code.s1("boolean").subtype_indication(),
        };

        let elem_decl1 = ElementDeclaration {
            ident: code.s1("other_element").decl_ident(),
            subtype: code.s1("std_logic_vector(0 to 1)").subtype_indication(),
        };

        let type_decl = TypeDeclaration {
            span: code.token_span(),
            ident: code.s1("foo").decl_ident(),
            def: TypeDefinition::Record(vec![elem_decl0a, elem_decl0b, elem_decl1]),
            end_ident_pos: Some(code.s("foo", 2).pos()),
        };

        assert_eq!(
            code.with_stream_no_diagnostics(vhd_08!(parse_type_declaration)),
            type_decl
        );
    }

    #[test]
    fn test_parse_subtype_declaration() {
        let code = Code::new("subtype vec_t is integer_vector(2-1 downto 0);");

        assert_eq!(
            code.with_stream_no_diagnostics(vhd_08!(parse_type_declaration)),
            TypeDeclaration {
                span: code.token_span(),
                ident: code.s1("vec_t").decl_ident(),
                def: TypeDefinition::Subtype(
                    code.s1("integer_vector(2-1 downto 0)").subtype_indication()
                ),
                end_ident_pos: None,
            }
        );
    }

    #[test]
    fn test_parse_access_type_declaration() {
        let code = Code::new("type ptr_t is access integer_vector(2-1 downto 0);");

        assert_eq!(
            code.with_stream_no_diagnostics(vhd_08!(parse_type_declaration)),
            TypeDeclaration {
                span: code.token_span(),
                ident: code.s1("ptr_t").decl_ident(),
                def: TypeDefinition::Access(
                    code.s1("integer_vector(2-1 downto 0)").subtype_indication()
                ),
                end_ident_pos: None,
            }
        );
    }

    #[test]
    fn test_incomplete_type_declaration() {
        let code = Code::new("type incomplete;");

        assert_eq!(
            code.with_stream_no_diagnostics(vhd_08!(parse_type_declaration)),
            TypeDeclaration {
                span: code.token_span(),
                ident: code.s1("incomplete").decl_ident(),
                def: TypeDefinition::Incomplete(Reference::undefined()),
                end_ident_pos: None,
            }
        );
    }

    #[test]
    fn test_file_type_declaration() {
        let code = Code::new("type foo is file of character;");

        assert_eq!(
            code.with_stream_no_diagnostics(vhd_08!(parse_type_declaration)),
            TypeDeclaration {
                span: code.token_span(),
                ident: code.s1("foo").decl_ident(),
                def: TypeDefinition::File(code.s1("character").type_mark()),
                end_ident_pos: None,
            }
        );
    }

    fn protected_decl(
        ident: Ident,
        token_span: TokenSpan,
        items: Vec<ProtectedTypeDeclarativeItem>,
        end_ident_pos: Option<SrcPos>,
    ) -> TypeDeclaration {
        TypeDeclaration {
            span: token_span,
            ident: ident.into(),
            def: TypeDefinition::Protected(ProtectedTypeDeclaration { items }),
            end_ident_pos,
        }
    }

    #[test]
    fn test_protected_type_declaration() {
        let code = Code::new(
            "\
type foo is protected
end protected;
",
        );
        assert_eq!(
            code.with_stream_no_diagnostics(vhd_08!(parse_type_declaration)),
            protected_decl(code.s1("foo").ident(), code.token_span(), vec![], None)
        )
    }

    #[test]
    fn test_protected_type_declaration_simple_name_suffix() {
        let code = Code::new(
            "\
type foo is protected
end protected foo;
",
        );
        assert_eq!(
            code.with_stream_no_diagnostics(vhd_08!(parse_type_declaration)),
            protected_decl(
                code.s1("foo").ident(),
                code.token_span(),
                vec![],
                Some(code.s("foo", 2).pos())
            )
        )
    }

    #[test]
    fn test_protected_type_declaration_with_subprograms() {
        let code = Code::new(
            "\
type foo is protected
  procedure proc;
  function fun return ret;
end protected;
",
        );
        let items = vec![
            ProtectedTypeDeclarativeItem::Subprogram(code.s1("procedure proc;").subprogram_decl()),
            ProtectedTypeDeclarativeItem::Subprogram(
                code.s1("function fun return ret;").subprogram_decl(),
            ),
        ];

        assert_eq!(
            code.with_stream_no_diagnostics(vhd_08!(parse_type_declaration)),
            protected_decl(code.s1("foo").ident(), code.token_span(), items, None)
        )
    }

    #[test]
    fn test_protected_type_body() {
        let code = Code::new(
            "\
type foo is protected body
  variable foo : natural;
  procedure proc is
  begin
  end;
end protected body;
",
        );

        let decl = code
            .s1("\
  variable foo : natural;
  procedure proc is
  begin
  end;")
            .declarative_part();

        let ident = code.s1("foo").decl_ident();
        assert_eq!(
            code.with_stream_no_diagnostics(vhd_08!(parse_type_declaration)),
            TypeDeclaration {
                span: code.token_span(),
                ident,
                def: TypeDefinition::ProtectedBody(ProtectedTypeBody { decl }),
                end_ident_pos: None,
            }
        )
    }

    #[test]
    fn test_physical_type_declaration() {
        let code = Code::new(
            "\
type phys is range 0 to 15 units
   primary_unit;
end units phys;
",
        );

        assert_eq!(
            code.with_stream_no_diagnostics(vhd_08!(parse_type_declaration)),
            TypeDeclaration {
                span: code.token_span(),
                ident: code.s1("phys").decl_ident(),
                def: TypeDefinition::Physical(PhysicalTypeDeclaration {
                    range: code.s1("0 to 15").range(),
                    primary_unit: code.s1("primary_unit").decl_ident(),
                    secondary_units: vec![]
                }),
                end_ident_pos: Some(code.s("phys", 2).pos()),
            }
        )
    }

    #[test]
    fn test_physical_type_declaration_secondary_units() {
        let code = Code::new(
            "\
type phys is range 0 to 15 units
   primary_unit;
   secondary_unit = 5 primary_unit;
end units;
",
        );

        assert_eq!(
            code.with_stream_no_diagnostics(vhd_08!(parse_type_declaration)),
            TypeDeclaration {
                span: code.token_span(),
                ident: code.s1("phys").decl_ident(),
                def: TypeDefinition::Physical(PhysicalTypeDeclaration {
                    range: code.s1("0 to 15").range(),
                    primary_unit: code.s1("primary_unit").decl_ident(),
                    secondary_units: vec![(
                        code.s1("secondary_unit").decl_ident(),
                        PhysicalLiteral {
                            value: AbstractLiteral::Integer(5),
                            unit: code.s("primary_unit", 2).ident().into_ref()
                        }
                    ),]
                }),
                end_ident_pos: None,
            }
        )
    }

    #[test]
    fn test_physical_type_declaration_implicit_secondary_units() {
        let code = Code::new(
            "\
type phys is range 0 to 15 units
   primary_unit;
   secondary_unit = primary_unit;
end units;
",
        );

        assert_eq!(
            code.with_stream_no_diagnostics(vhd_08!(parse_type_declaration)),
            TypeDeclaration {
                span: code.token_span(),
                ident: code.s1("phys").decl_ident(),
                def: TypeDefinition::Physical(PhysicalTypeDeclaration {
                    range: code.s1("0 to 15").range(),
                    primary_unit: code.s1("primary_unit").decl_ident(),
                    secondary_units: vec![(
                        code.s1("secondary_unit").decl_ident(),
                        PhysicalLiteral {
                            value: AbstractLiteral::Integer(1),
                            unit: code.s("primary_unit", 2).ident().into_ref()
                        }
                    ),]
                }),
                end_ident_pos: None,
            }
        )
    }

    #[test]
    pub fn test_token_span() {
        let code = Code::new(
            "\
package pkg is
    subtype negative is integer range -2**31 to -1;
    type incomplete;
    type new_integer is range 100 downto -100;
    type line is access string;
    type prot is
        protected
            procedure proc;
        end protected;
    type IntegerFile is file of INTEGER;
    type arr is array (natural range <>) of positive;
    type dummy_rec is
        record
            dummy: bit;
        end record;
    type enum is (V1, V2, V3);
end package;
",
        );
        let ctx = code.tokenize();
        let pkg = code.package_declaration();
        let type_decls = pkg
            .decl
            .iter()
            .map(|d| {
                if let Declaration::Type(obj) = d {
                    obj
                } else {
                    panic!("Only object declarations are expected!")
                }
            })
            .collect_vec();

        let type_decl_strings: Vec<Vec<String>> = type_decls
            .iter()
            .map(|decl| {
                decl.get_token_slice(&ctx)
                    .iter()
                    .map(token_to_string)
                    .collect()
            })
            .collect_vec();

        assert_eq!(
            type_decl_strings[0],
            vec![
                "subtype", "negative", "is", "integer", "range", "-", "2", "**", "31", "to", "-",
                "1", ";"
            ],
        );
        assert_eq!(type_decl_strings[1], vec!["type", "incomplete", ";"],);
        assert_eq!(
            type_decl_strings[2],
            vec![
                "type",
                "new_integer",
                "is",
                "range",
                "100",
                "downto",
                "-",
                "100",
                ";"
            ],
        );
        assert_eq!(
            type_decl_strings[3],
            vec!["type", "line", "is", "access", "string", ";"],
        );
        assert_eq!(
            type_decl_strings[4],
            vec![
                "type",
                "prot",
                "is",
                "protected",
                "procedure",
                "proc",
                ";",
                "end",
                "protected",
                ";"
            ],
        );
        assert_eq!(
            type_decl_strings[5],
            vec!["type", "IntegerFile", "is", "file", "of", "INTEGER", ";"],
        );
        assert_eq!(
            type_decl_strings[6],
            vec![
                "type", "arr", "is", "array", "(", "natural", "range", "<>", ")", "of", "positive",
                ";",
            ],
        );
        assert_eq!(
            type_decl_strings[7],
            vec![
                "type",
                "dummy_rec",
                "is",
                "record",
                "dummy",
                ":",
                "bit",
                ";",
                "end",
                "record",
                ";",
            ],
        );
    }
}<|MERGE_RESOLUTION|>--- conflicted
+++ resolved
@@ -16,11 +16,7 @@
 use crate::ast::{AbstractLiteral, Range};
 use crate::named_entity::Reference;
 use crate::syntax::names::parse_type_mark;
-<<<<<<< HEAD
-use crate::VHDLStandard;
-=======
 use vhdl_lang::syntax::parser::ParsingContext;
->>>>>>> b83bc22a
 
 /// LRM 5.2.2 Enumeration types
 fn parse_enumeration_type_definition(ctx: &mut ParsingContext<'_>) -> ParseResult<TypeDefinition> {
@@ -191,17 +187,8 @@
 }
 
 /// LRM 6.2
-<<<<<<< HEAD
-pub fn parse_type_declaration(
-    stream: &TokenStream,
-    diagnostics: &mut dyn DiagnosticHandler,
-    standard: VHDLStandard,
-) -> ParseResult<TypeDeclaration> {
-    let start_token = stream.get_current_token_id();
-=======
 pub fn parse_type_declaration(ctx: &mut ParsingContext<'_>) -> ParseResult<TypeDeclaration> {
     let start_token = ctx.stream.get_current_token_id();
->>>>>>> b83bc22a
     peek_token!(
         ctx.stream, token,
         Subtype => {
@@ -253,15 +240,6 @@
         },
 
         Protected => {
-<<<<<<< HEAD
-            if stream.skip_if_kind(Body) {
-                let decl = parse_declarative_part(stream, diagnostics, standard)?;
-                stream.expect_kind(End)?;
-                stream.expect_kind(Protected)?;
-                stream.expect_kind(Body)?;
-                let end_ident = stream.pop_optional_ident();
-                end_ident_pos = check_end_identifier_mismatch(&ident.tree, end_ident, diagnostics);
-=======
             if ctx.stream.skip_if_kind(Body) {
                 let decl = parse_declarative_part(ctx)?;
                 ctx.stream.expect_kind(End)?;
@@ -269,7 +247,6 @@
                 ctx.stream.expect_kind(Body)?;
                 let end_ident = ctx.stream.pop_optional_ident();
                 end_ident_pos = check_end_identifier_mismatch(ctx, &ident.tree, end_ident);
->>>>>>> b83bc22a
 
                 TypeDefinition::ProtectedBody(ProtectedTypeBody {decl})
             } else {
@@ -308,7 +285,7 @@
 
     use super::*;
 
-    use crate::{vhd_08, HasTokenSpan};
+    use crate::HasTokenSpan;
 
     use crate::ast::{DiscreteRange, Ident};
     use crate::syntax::test::{token_to_string, Code};
@@ -325,7 +302,7 @@
             end_ident_pos: None,
         };
         assert_eq!(
-            code.with_stream_no_diagnostics(vhd_08!(parse_type_declaration)),
+            code.with_stream_no_diagnostics(parse_type_declaration),
             type_decl
         );
     }
@@ -350,7 +327,7 @@
             end_ident_pos: None,
         };
         assert_eq!(
-            code.with_stream_no_diagnostics(vhd_08!(parse_type_declaration)),
+            code.with_stream_no_diagnostics(parse_type_declaration),
             type_decl
         );
     }
@@ -375,7 +352,7 @@
             end_ident_pos: None,
         };
         assert_eq!(
-            code.with_stream_no_diagnostics(vhd_08!(parse_type_declaration)),
+            code.with_stream_no_diagnostics(parse_type_declaration),
             type_decl
         );
     }
@@ -400,7 +377,7 @@
             end_ident_pos: None,
         };
         assert_eq!(
-            code.with_stream_no_diagnostics(vhd_08!(parse_type_declaration)),
+            code.with_stream_no_diagnostics(parse_type_declaration),
             type_decl
         );
     }
@@ -422,7 +399,7 @@
         };
 
         assert_eq!(
-            code.with_stream_no_diagnostics(vhd_08!(parse_type_declaration)),
+            code.with_stream_no_diagnostics(parse_type_declaration),
             type_decl
         );
     }
@@ -445,7 +422,7 @@
         };
 
         assert_eq!(
-            code.with_stream_no_diagnostics(vhd_08!(parse_type_declaration)),
+            code.with_stream_no_diagnostics(parse_type_declaration),
             type_decl
         );
     }
@@ -468,7 +445,7 @@
         };
 
         assert_eq!(
-            code.with_stream_no_diagnostics(vhd_08!(parse_type_declaration)),
+            code.with_stream_no_diagnostics(parse_type_declaration),
             type_decl
         );
     }
@@ -490,7 +467,7 @@
         };
 
         assert_eq!(
-            code.with_stream_no_diagnostics(vhd_08!(parse_type_declaration)),
+            code.with_stream_no_diagnostics(parse_type_declaration),
             type_decl
         );
     }
@@ -509,7 +486,7 @@
         };
 
         assert_eq!(
-            code.with_stream_no_diagnostics(vhd_08!(parse_type_declaration)),
+            code.with_stream_no_diagnostics(parse_type_declaration),
             type_decl
         );
     }
@@ -533,7 +510,7 @@
         };
 
         assert_eq!(
-            code.with_stream_no_diagnostics(vhd_08!(parse_type_declaration)),
+            code.with_stream_no_diagnostics(parse_type_declaration),
             type_decl
         );
     }
@@ -560,7 +537,7 @@
         };
 
         assert_eq!(
-            code.with_stream_no_diagnostics(vhd_08!(parse_type_declaration)),
+            code.with_stream_no_diagnostics(parse_type_declaration),
             type_decl
         );
     }
@@ -598,7 +575,7 @@
         };
 
         assert_eq!(
-            code.with_stream_no_diagnostics(vhd_08!(parse_type_declaration)),
+            code.with_stream_no_diagnostics(parse_type_declaration),
             type_decl
         );
     }
@@ -608,7 +585,7 @@
         let code = Code::new("subtype vec_t is integer_vector(2-1 downto 0);");
 
         assert_eq!(
-            code.with_stream_no_diagnostics(vhd_08!(parse_type_declaration)),
+            code.with_stream_no_diagnostics(parse_type_declaration),
             TypeDeclaration {
                 span: code.token_span(),
                 ident: code.s1("vec_t").decl_ident(),
@@ -625,7 +602,7 @@
         let code = Code::new("type ptr_t is access integer_vector(2-1 downto 0);");
 
         assert_eq!(
-            code.with_stream_no_diagnostics(vhd_08!(parse_type_declaration)),
+            code.with_stream_no_diagnostics(parse_type_declaration),
             TypeDeclaration {
                 span: code.token_span(),
                 ident: code.s1("ptr_t").decl_ident(),
@@ -642,7 +619,7 @@
         let code = Code::new("type incomplete;");
 
         assert_eq!(
-            code.with_stream_no_diagnostics(vhd_08!(parse_type_declaration)),
+            code.with_stream_no_diagnostics(parse_type_declaration),
             TypeDeclaration {
                 span: code.token_span(),
                 ident: code.s1("incomplete").decl_ident(),
@@ -657,7 +634,7 @@
         let code = Code::new("type foo is file of character;");
 
         assert_eq!(
-            code.with_stream_no_diagnostics(vhd_08!(parse_type_declaration)),
+            code.with_stream_no_diagnostics(parse_type_declaration),
             TypeDeclaration {
                 span: code.token_span(),
                 ident: code.s1("foo").decl_ident(),
@@ -690,7 +667,7 @@
 ",
         );
         assert_eq!(
-            code.with_stream_no_diagnostics(vhd_08!(parse_type_declaration)),
+            code.with_stream_no_diagnostics(parse_type_declaration),
             protected_decl(code.s1("foo").ident(), code.token_span(), vec![], None)
         )
     }
@@ -704,7 +681,7 @@
 ",
         );
         assert_eq!(
-            code.with_stream_no_diagnostics(vhd_08!(parse_type_declaration)),
+            code.with_stream_no_diagnostics(parse_type_declaration),
             protected_decl(
                 code.s1("foo").ident(),
                 code.token_span(),
@@ -732,7 +709,7 @@
         ];
 
         assert_eq!(
-            code.with_stream_no_diagnostics(vhd_08!(parse_type_declaration)),
+            code.with_stream_no_diagnostics(parse_type_declaration),
             protected_decl(code.s1("foo").ident(), code.token_span(), items, None)
         )
     }
@@ -760,7 +737,7 @@
 
         let ident = code.s1("foo").decl_ident();
         assert_eq!(
-            code.with_stream_no_diagnostics(vhd_08!(parse_type_declaration)),
+            code.with_stream_no_diagnostics(parse_type_declaration),
             TypeDeclaration {
                 span: code.token_span(),
                 ident,
@@ -781,7 +758,7 @@
         );
 
         assert_eq!(
-            code.with_stream_no_diagnostics(vhd_08!(parse_type_declaration)),
+            code.with_stream_no_diagnostics(parse_type_declaration),
             TypeDeclaration {
                 span: code.token_span(),
                 ident: code.s1("phys").decl_ident(),
@@ -807,7 +784,7 @@
         );
 
         assert_eq!(
-            code.with_stream_no_diagnostics(vhd_08!(parse_type_declaration)),
+            code.with_stream_no_diagnostics(parse_type_declaration),
             TypeDeclaration {
                 span: code.token_span(),
                 ident: code.s1("phys").decl_ident(),
@@ -839,7 +816,7 @@
         );
 
         assert_eq!(
-            code.with_stream_no_diagnostics(vhd_08!(parse_type_declaration)),
+            code.with_stream_no_diagnostics(parse_type_declaration),
             TypeDeclaration {
                 span: code.token_span(),
                 ident: code.s1("phys").decl_ident(),
