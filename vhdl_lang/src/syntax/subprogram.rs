// This Source Code Form is subject to the terms of the Mozilla Public
// License, v. 2.0. If a copy of the MPL was not distributed with this file,
// You can obtain one at http://mozilla.org/MPL/2.0/.
//
// Copyright (c) 2018, Olof Kraigher olof.kraigher@gmail.com

use super::common::{check_end_identifier_mismatch, ParseResult};
use super::declarative_part::parse_declarative_part;
use super::interface_declaration::parse_parameter_interface_list;
use super::names::parse_type_mark;
use super::sequential_statement::parse_labeled_sequential_statements;
use super::tokens::{kinds_error, Kind::*, TokenAccess, TokenId, TokenSpan};
use crate::ast::*;
use crate::data::*;
use crate::syntax::concurrent_statement::parse_map_aspect;
use crate::syntax::interface_declaration::parse_generic_interface_list;
use crate::syntax::names::parse_name;
<<<<<<< HEAD
use crate::VHDLStandard;
=======
use vhdl_lang::syntax::parser::ParsingContext;
>>>>>>> b83bc22a

pub fn parse_signature(ctx: &mut ParsingContext<'_>) -> ParseResult<WithPos<Signature>> {
    let left_square = ctx.stream.expect_kind(LeftSquare)?;
    let start_pos = ctx.stream.get_pos(left_square);
    let mut type_marks = Vec::new();
    let mut return_mark = None;

    let pos = peek_token!(
        ctx.stream, token,
        Return => {
            ctx.stream.skip();
            return_mark = Some(parse_type_mark(ctx)?);
            let right_square = ctx.stream.expect_kind(RightSquare)?;
            start_pos.combine(ctx.stream.get_pos(right_square))
        },
        RightSquare => {
            ctx.stream.skip();
            start_pos.combine(&token.pos)
        },
        Identifier => {
            loop {
                let token = ctx.stream.peek_expect()?;

                match token.kind {
                    Identifier => {
                        type_marks.push(parse_type_mark(ctx)?);
                        expect_token!(
                            ctx.stream,
                            sep_token,
                            Comma => {},
                            RightSquare => {
                                break start_pos.combine(&sep_token.pos);
                            },
                            Return => {
                                return_mark = Some(parse_type_mark(ctx)?);
                                let right_square = ctx.stream.expect_kind(RightSquare)?;
                                break start_pos.combine(ctx.stream.get_pos(right_square));
                            }
                        )
                    }
                    _ => {
                        ctx.stream.skip();
                        return Err(kinds_error(ctx.stream.pos_before(token), &[Identifier]))
                    }
                };
            }
        }
    );

    let signature = match return_mark {
        Some(return_mark) => Signature::Function(type_marks, return_mark),
        None => Signature::Procedure(type_marks),
    };

    Ok(WithPos::new(signature, pos))
}

fn parse_designator(ctx: &mut ParsingContext<'_>) -> ParseResult<WithPos<SubprogramDesignator>> {
    Ok(expect_token!(
        ctx.stream,
        token,
        Identifier => token.to_identifier_value()?.map_into(SubprogramDesignator::Identifier),
        StringLiteral => token.to_operator_symbol()?.map_into(SubprogramDesignator::OperatorSymbol)
    ))
}

/// Parses a subprogram header according of the form
/// subprogram_header ::=
///     [ generic ( generic_list )
///     [ generic_map_aspect ] ]
pub fn parse_optional_subprogram_header(
    ctx: &mut ParsingContext<'_>,
) -> ParseResult<Option<SubprogramHeader>> {
    let Some(generic) = ctx.stream.pop_if_kind(Generic) else {
        return Ok(None);
    };
    let generic_list = parse_generic_interface_list(ctx)?;
    let map_aspect = parse_map_aspect(ctx, Generic)?;

    Ok(Some(SubprogramHeader {
        generic_tok: generic,
        generic_list,
        map_aspect,
    }))
}

pub fn parse_subprogram_instantiation(
    ctx: &mut ParsingContext<'_>,
) -> ParseResult<SubprogramInstantiation> {
    let start_token = ctx.stream.get_current_token_id();
    let tok = ctx.stream.peek_expect()?;
    let kind = match tok.kind {
        Procedure => SubprogramKind::Procedure,
        Function => SubprogramKind::Function,
        _ => {
            return Err(Diagnostic::syntax_error(
                tok.pos.clone(),
                "Expecting 'function' or 'procedure'",
            ))
        }
    };
    ctx.stream.skip();
    let ident = WithDecl::new(ctx.stream.expect_ident()?);
    ctx.stream.expect_kind(Is)?;
    ctx.stream.expect_kind(New)?;
    let subprogram_name = parse_name(ctx)?;
    let signature = if ctx.stream.next_kind_is(LeftSquare) {
        Some(parse_signature(ctx)?)
    } else {
        None
    };
    let generic_map = parse_map_aspect(ctx, Generic)?;
    let end_token = ctx.stream.expect_kind(SemiColon)?;
    Ok(SubprogramInstantiation {
        span: TokenSpan::new(start_token, end_token),
        kind,
        ident,
        subprogram_name,
        signature,
        generic_map,
    })
}

pub fn parse_subprogram_specification(
    ctx: &mut ParsingContext<'_>,
) -> ParseResult<SubprogramSpecification> {
    let (is_function, is_pure) = {
        expect_token!(
            ctx.stream,
            token,
            Procedure => (false, false),
            Function => (true, true),
            Impure => {
                ctx.stream.expect_kind(Function)?;
                (true, false)
            },
            Pure => {
                ctx.stream.expect_kind(Function)?;
                (true, true)
            }
        )
    };

    let designator = parse_designator(ctx)?;

    let header = parse_optional_subprogram_header(ctx)?;

    let (parameter_list, param_tok) = {
        if let Some(parameter) = ctx.stream.pop_if_kind(Parameter) {
            (parse_parameter_interface_list(ctx)?, Some(parameter))
        } else if ctx.stream.peek_kind() == Some(LeftPar) {
            (parse_parameter_interface_list(ctx)?, None)
        } else {
            (Vec::new(), None)
        }
    };

    if is_function {
        ctx.stream.expect_kind(Return)?;
        let return_type = parse_type_mark(ctx)?;
        Ok(SubprogramSpecification::Function(FunctionSpecification {
            pure: is_pure,
            param_tok,
            designator: designator.into(),
            header,
            parameter_list,
            return_type,
        }))
    } else {
        Ok(SubprogramSpecification::Procedure(ProcedureSpecification {
            designator: designator.into(),
            param_tok,
            header,
            parameter_list,
        }))
    }
}

pub fn parse_subprogram_declaration(
    ctx: &mut ParsingContext<'_>,
) -> ParseResult<SubprogramDeclaration> {
    let start_token = ctx.stream.get_current_token_id();
    let specification = parse_subprogram_specification(ctx)?;
    let end_token = ctx.stream.expect_kind(SemiColon)?;

    Ok(SubprogramDeclaration {
        span: TokenSpan::new(start_token, end_token),
        specification,
    })
}

/// LRM 4.3 Subprogram bodies
pub fn parse_subprogram_body(
    ctx: &mut ParsingContext<'_>,
    specification_start_token: TokenId,
    specification: SubprogramSpecification,
<<<<<<< HEAD
    diagnostics: &mut dyn DiagnosticHandler,
    standard: VHDLStandard,
=======
>>>>>>> b83bc22a
) -> ParseResult<SubprogramBody> {
    let end_kind = {
        match specification {
            SubprogramSpecification::Procedure(..) => Procedure,
            SubprogramSpecification::Function(..) => Function,
        }
    };
<<<<<<< HEAD
    let declarations = parse_declarative_part(stream, diagnostics, standard)?;
    stream.expect_kind(Begin)?;
=======
    let declarations = parse_declarative_part(ctx)?;
    ctx.stream.expect_kind(Begin)?;
>>>>>>> b83bc22a

    let statements = parse_labeled_sequential_statements(ctx)?;
    expect_token!(
        ctx.stream,
        end_token,
        End => {
            ctx.stream.pop_if_kind(end_kind);

            let end_ident = if matches!(ctx.stream.peek_kind(), Some(Identifier | StringLiteral)) {
                Some(parse_designator(ctx)?)
            } else {
                None
            };
            let end_token = ctx.stream.expect_kind(SemiColon)?;

            Ok(SubprogramBody {
                span: TokenSpan::new(specification_start_token, end_token),
                end_ident_pos: check_end_identifier_mismatch(ctx, specification.subpgm_designator(), end_ident),
                specification,
                declarations,
                statements,
            })
        }
    )
}

<<<<<<< HEAD
pub fn parse_subprogram(
    stream: &TokenStream,
    diagnostics: &mut dyn DiagnosticHandler,
    standard: VHDLStandard,
) -> ParseResult<Declaration> {
    if stream.next_kinds_are(&[Procedure, Identifier, Is, New])
        || stream.next_kinds_are(&[Function, Identifier, Is, New])
=======
pub fn parse_subprogram(ctx: &mut ParsingContext<'_>) -> ParseResult<Declaration> {
    if ctx.stream.next_kinds_are(&[Procedure, Identifier, Is, New])
        || ctx.stream.next_kinds_are(&[Function, Identifier, Is, New])
>>>>>>> b83bc22a
    {
        return Ok(Declaration::SubprogramInstantiation(
            parse_subprogram_instantiation(ctx)?,
        ));
    }
    let start_token = ctx.stream.get_current_token_id();
    let specification = parse_subprogram_specification(ctx)?;
    expect_token!(
        ctx.stream,
        token,
        Is => {
<<<<<<< HEAD
            Ok(Declaration::SubprogramBody(parse_subprogram_body(stream, start_token, specification, diagnostics, standard)?))
=======
            Ok(Declaration::SubprogramBody(parse_subprogram_body(ctx, start_token, specification)?))
>>>>>>> b83bc22a
        },
        SemiColon => {
            Ok(Declaration::SubprogramDeclaration(SubprogramDeclaration{
                span: TokenSpan::new(start_token, ctx.stream.get_last_token_id()),
                specification,
            }))
        }
    )
}

#[cfg(test)]
mod tests {
    use itertools::Itertools;

    use super::*;

    use crate::syntax::test::{token_to_string, Code};
    use crate::{vhd_08, HasTokenSpan, Token};

    fn check_token_span(tokens: &[Token], expected_str: &str) {
        assert_eq!(
            tokens.iter().map(token_to_string).collect::<Vec<String>>(),
            expected_str.split(' ').collect::<Vec<&str>>(),
        )
    }

    #[test]
    pub fn parses_procedure_declaration() {
        let code = Code::new(
            "\
procedure foo;
",
        );
        assert_eq!(
            code.with_stream_no_diagnostics(parse_subprogram_declaration),
            SubprogramDeclaration {
                span: code.token_span(),
                specification: SubprogramSpecification::Procedure(ProcedureSpecification {
                    designator: code
                        .s1("foo")
                        .ident()
                        .map_into(SubprogramDesignator::Identifier)
                        .into(),
                    param_tok: None,
                    header: None,
                    parameter_list: Vec::new(),
                })
            }
        );
    }

    #[test]
    pub fn parses_function_specification() {
        let code = Code::new(
            "\
function foo return lib.foo.natural;
",
        );
        assert_eq!(
            code.with_stream_no_diagnostics(parse_subprogram_declaration),
            SubprogramDeclaration {
                span: code.token_span(),
                specification: SubprogramSpecification::Function(FunctionSpecification {
                    pure: true,
                    designator: code
                        .s1("foo")
                        .ident()
                        .map_into(SubprogramDesignator::Identifier)
                        .into(),
                    header: None,
                    param_tok: None,
                    parameter_list: Vec::new(),
                    return_type: code.s1("lib.foo.natural").type_mark()
                })
            }
        );
    }

    #[test]
    pub fn parses_function_specification_operator() {
        let code = Code::new(
            "\
function \"+\" return lib.foo.natural;
",
        );
        assert_eq!(
            code.with_stream_no_diagnostics(parse_subprogram_declaration),
            SubprogramDeclaration {
                span: code.token_span(),
                specification: SubprogramSpecification::Function(FunctionSpecification {
                    pure: true,
                    designator: WithPos {
                        item: SubprogramDesignator::OperatorSymbol(Operator::Plus),
                        pos: code.s1("\"+\"").pos()
                    }
                    .into(),
                    header: None,
                    param_tok: None,
                    parameter_list: Vec::new(),
                    return_type: code.s1("lib.foo.natural").type_mark()
                })
            }
        );
    }

    #[test]
    pub fn parses_impure_function_specification() {
        let code = Code::new(
            "\
impure function foo return lib.foo.natural;
",
        );
        assert_eq!(
            code.with_stream_no_diagnostics(parse_subprogram_declaration),
            SubprogramDeclaration {
                span: code.token_span(),
                specification: SubprogramSpecification::Function(FunctionSpecification {
                    pure: false,
                    designator: code
                        .s1("foo")
                        .ident()
                        .map_into(SubprogramDesignator::Identifier)
                        .into(),
                    header: None,
                    param_tok: None,
                    parameter_list: Vec::new(),
                    return_type: code.s1("lib.foo.natural").type_mark()
                })
            }
        );
    }
    #[test]
    pub fn parses_pure_function_specification() {
        let code = Code::new(
            "\
pure function foo return lib.foo.natural;
",
        );
        assert_eq!(
            code.with_stream_no_diagnostics(parse_subprogram_declaration),
            SubprogramDeclaration {
                span: code.token_span(),
                specification: SubprogramSpecification::Function(FunctionSpecification {
                    pure: true,
                    designator: code
                        .s1("foo")
                        .ident()
                        .map_into(SubprogramDesignator::Identifier)
                        .into(),
                    header: None,
                    param_tok: None,
                    parameter_list: Vec::new(),
                    return_type: code.s1("lib.foo.natural").type_mark()
                })
            }
        );
    }
    #[test]
    pub fn parses_procedure_specification_with_parameters() {
        let code = Code::new(
            "\
procedure foo(foo : natural);
",
        );
        assert_eq!(
            code.with_stream_no_diagnostics(parse_subprogram_declaration),
            SubprogramDeclaration {
                span: code.token_span(),
                specification: SubprogramSpecification::Procedure(ProcedureSpecification {
                    designator: code
                        .s1("foo")
                        .ident()
                        .map_into(SubprogramDesignator::Identifier)
                        .into(),
                    header: None,
                    param_tok: None,
                    parameter_list: vec![code.s1("foo : natural").parameter()],
                })
            }
        );
    }

    #[test]
    pub fn parses_function_specification_with_parameters() {
        let code = Code::new(
            "\
function foo(foo : natural) return lib.foo.natural;
",
        );
        assert_eq!(
            code.with_stream_no_diagnostics(parse_subprogram_declaration),
            SubprogramDeclaration {
                span: code.token_span(),
                specification: SubprogramSpecification::Function(FunctionSpecification {
                    pure: true,
                    designator: code
                        .s1("foo")
                        .ident()
                        .map_into(SubprogramDesignator::Identifier)
                        .into(),
                    header: None,
                    param_tok: None,
                    parameter_list: vec![code.s1("foo : natural").parameter()],
                    return_type: code.s1("lib.foo.natural").type_mark()
                })
            }
        );
    }

    #[test]
    pub fn parses_function_specification_with_parameters_and_keyword() {
        let code = Code::new(
            "\
function foo parameter (foo : natural) return lib.foo.natural;
",
        );
        assert_eq!(
            code.with_stream_no_diagnostics(parse_subprogram_declaration),
            SubprogramDeclaration {
                span: code.token_span(),
                specification: SubprogramSpecification::Function(FunctionSpecification {
                    pure: true,
                    designator: code
                        .s1("foo")
                        .ident()
                        .map_into(SubprogramDesignator::Identifier)
                        .into(),
                    header: None,
                    param_tok: Some(code.s1("parameter").token()),
                    parameter_list: vec![code.s1("foo : natural").parameter()],
                    return_type: code.s1("lib.foo.natural").type_mark()
                })
            }
        );
    }

    #[test]
    pub fn parses_function_specification_with_parameters_keyword_and_header() {
        let code = Code::new(
            "\
function foo generic (abc_def: natural) parameter (foo : natural) return lib.foo.natural;
",
        );
        assert_eq!(
            code.with_stream_no_diagnostics(parse_subprogram_declaration),
            SubprogramDeclaration {
                span: code.token_span(),
                specification: SubprogramSpecification::Function(FunctionSpecification {
                    pure: true,
                    designator: code
                        .s1("foo")
                        .ident()
                        .map_into(SubprogramDesignator::Identifier)
                        .into(),
                    header: Some(SubprogramHeader {
                        generic_list: vec![code.s1("abc_def: natural").generic(),],
                        map_aspect: None,
                        generic_tok: code.s1("generic").token()
                    }),
                    param_tok: Some(code.s1("parameter").token()),
                    parameter_list: vec![code.s1("foo : natural").parameter()],
                    return_type: code.s1("lib.foo.natural").type_mark()
                })
            }
        );
    }

    #[test]
    pub fn parses_function_signature_only_return() {
        let code = Code::new("[return bar.type_mark]");
        assert_eq!(
            code.with_stream(parse_signature),
            WithPos::new(
                Signature::Function(vec![], code.s1("bar.type_mark").type_mark()),
                code.pos()
            )
        );
    }

    #[test]
    pub fn parses_function_signature_one_argument() {
        let code = Code::new("[foo.type_mark return bar.type_mark]");
        assert_eq!(
            code.with_stream(parse_signature),
            WithPos::new(
                Signature::Function(
                    vec![code.s1("foo.type_mark").type_mark()],
                    code.s1("bar.type_mark").type_mark()
                ),
                code.pos()
            )
        );
    }

    #[test]
    pub fn parses_function_signature_error_on_comma() {
        let code = Code::new("[foo.type_mark, return");
        assert_eq!(
            code.with_stream_err(parse_signature),
            Diagnostic::syntax_error(code.s1("return"), "Expected '{identifier}'"),
        );
    }

    #[test]
    pub fn parses_procedure_signature() {
        let code = Code::new("[foo.type_mark]");
        assert_eq!(
            code.with_stream(parse_signature),
            WithPos::new(
                Signature::Procedure(vec![code.s1("foo.type_mark").type_mark()]),
                code.pos()
            )
        );
    }

    #[test]
    pub fn parses_function_signature_many_arguments() {
        let code = Code::new("[foo.type_mark, foo2.type_mark return bar.type_mark]");
        assert_eq!(
            code.with_stream(parse_signature),
            WithPos::new(
                Signature::Function(
                    vec![
                        code.s1("foo.type_mark").type_mark(),
                        code.s1("foo2.type_mark").type_mark()
                    ],
                    code.s1("bar.type_mark").type_mark()
                ),
                code.pos()
            )
        );
    }

    #[test]
    pub fn parses_function_signature_many_return_error() {
        let code = Code::new("[return bar.type_mark return");
        assert_eq!(
            code.with_partial_stream(parse_signature),
            Err(Diagnostic::syntax_error(
                code.s("return", 2),
                "Expected ']'"
            ))
        );

        let code = Code::new("[foo return bar.type_mark return");
        assert_eq!(
            code.with_partial_stream(parse_signature),
            Err(Diagnostic::syntax_error(
                code.s("return", 2),
                "Expected ']'"
            ))
        );
    }

    #[test]
    pub fn parses_subprogram_body() {
        let code = Code::new(
            "\
function foo(arg : natural) return natural is
  constant foo : natural := 0;
begin
  return foo + arg;
end function;
",
        );
        let specification = code
            .s1("function foo(arg : natural) return natural")
            .subprogram_specification();
        let declarations = code.s1("constant foo : natural := 0;").declarative_part();
        let statements = vec![code.s1("return foo + arg;").sequential_statement()];
        let body = SubprogramBody {
            span: code.token_span(),
            specification,
            declarations,
            statements,
            end_ident_pos: None,
        };
        assert_eq!(
            code.with_stream_no_diagnostics(vhd_08!(parse_subprogram)),
            Declaration::SubprogramBody(body)
        );
    }

    #[test]
    pub fn parses_subprogram_declaration() {
        let code = Code::new(
            "\
function foo(arg : natural) return natural;
",
        );
        let specification = code
            .s1("function foo(arg : natural) return natural;")
            .subprogram_decl();
        assert_eq!(
            code.with_stream_no_diagnostics(vhd_08!(parse_subprogram)),
            Declaration::SubprogramDeclaration(specification)
        );
    }

    #[test]
    pub fn parses_subprogram_body_end_ident() {
        let code = Code::new(
            "\
function foo(arg : natural) return natural is
begin
end function foo;
",
        );
        let specification = code
            .s1("function foo(arg : natural) return natural")
            .subprogram_specification();
        let body = SubprogramBody {
            span: code.token_span(),
            specification,
            declarations: vec![],
            statements: vec![],
            end_ident_pos: Some(code.s("foo", 2).pos()),
        };
        assert_eq!(
            code.with_stream_no_diagnostics(vhd_08!(parse_subprogram)),
            Declaration::SubprogramBody(body)
        );
    }

    #[test]
    pub fn parses_subprogram_body_end_operator_symbol() {
        let code = Code::new(
            "\
function \"+\"(arg : natural) return natural is
begin
end function \"+\";
",
        );
        let specification = code
            .s1("function \"+\"(arg : natural) return natural")
            .subprogram_specification();
        let body = SubprogramBody {
            span: code.token_span(),
            specification,
            declarations: vec![],
            statements: vec![],
            end_ident_pos: Some(code.s("\"+\"", 2).pos()),
        };
        assert_eq!(
            code.with_stream_no_diagnostics(vhd_08!(parse_subprogram)),
            Declaration::SubprogramBody(body)
        );
    }

    #[test]
    pub fn parse_subprogram_header_no_aspect() {
        let code = Code::new("generic (x: natural := 1; y: real)");
        let header = code
            .subprogram_header()
            .expect("Expected subprogram header");
        assert_eq!(
            header,
            SubprogramHeader {
                generic_tok: code.s1("generic").token(),
                map_aspect: None,
                generic_list: vec![
                    code.s1("x: natural := 1").generic(),
                    code.s1("y: real").generic()
                ]
            }
        )
    }

    #[test]
    pub fn parse_subprogram_header_with_aspect() {
        let code = Code::new("generic (x: natural := 1; y: real) generic map (x => 2, y => 0.4)");
        let header = code
            .subprogram_header()
            .expect("Expected subprogram header");
        assert_eq!(
            header,
            SubprogramHeader {
                generic_tok: code.s1("generic").token(),
                map_aspect: Some(MapAspect {
                    start: code.s("generic", 2).token(),
                    list: SeparatedList {
                        items: vec![
                            code.s1("x => 2").association_element(),
                            code.s1("y => 0.4").association_element()
                        ],
                        tokens: vec![code.s1(",").token()]
                    },
                    closing_paren: code.s(")", 2).token()
                }),
                generic_list: vec![
                    code.s1("x: natural := 1").generic(),
                    code.s1("y: real").generic()
                ]
            }
        )
    }

    #[test]
    pub fn parse_function_spec_with_header_no_aspect() {
        let code = Code::new(
            "\
procedure my_proc
    generic (x: natural := 4; y: real := 4);
        ",
        );
        let decl = code.subprogram_decl();
        assert_eq!(
            decl,
            SubprogramDeclaration {
                span: code.token_span(),
                specification: SubprogramSpecification::Procedure(ProcedureSpecification {
                    designator: code
                        .s1("my_proc")
                        .ident()
                        .map_into(SubprogramDesignator::Identifier)
                        .into(),
                    header: code
                        .s1("generic (x: natural := 4; y: real := 4)")
                        .subprogram_header(),
                    param_tok: None,
                    parameter_list: vec![],
                })
            }
        );
    }

    #[test]
    pub fn parse_function_spec_with_header_aspect() {
        let code = Code::new(
            "\
procedure my_proc
    generic (x: natural := 4; y: real := 4)
    generic map (x => 42);
        ",
        );
        let decl = code.subprogram_decl();
        assert_eq!(
            decl,
            SubprogramDeclaration {
                span: code.token_span(),
                specification: SubprogramSpecification::Procedure(ProcedureSpecification {
                    designator: code
                        .s1("my_proc")
                        .ident()
                        .map_into(SubprogramDesignator::Identifier)
                        .into(),
                    header: code
                        .s1("generic (x: natural := 4; y: real := 4)
    generic map (x => 42)")
                        .subprogram_header(),
                    param_tok: None,
                    parameter_list: vec![],
                })
            }
        );
    }

    #[test]
    pub fn parse_function_with_header() {
        let code = Code::new(
            "\
function foo generic (x: natural := 4) (arg : natural) return natural is
  constant foo : natural := 0;
begin
  return foo + arg;
end function;
        ",
        );
        let specification = code
            .s1("function foo generic (x: natural := 4) (arg : natural) return natural")
            .subprogram_specification();
        let declarations = code.s1("constant foo : natural := 0;").declarative_part();
        let statements = vec![code.s1("return foo + arg;").sequential_statement()];
        let body = SubprogramBody {
            span: code.token_span(),
            specification,
            declarations,
            statements,
            end_ident_pos: None,
        };
        assert_eq!(
            code.with_stream_no_diagnostics(vhd_08!(parse_subprogram)),
            Declaration::SubprogramBody(body)
        );
    }

    #[test]
    pub fn swap_function() {
        // From GitHub, Issue #154
        let code = Code::new(
            "\
procedure swap
  generic ( type T )
  parameter (a, b : inout T) is
  variable temp : T;
begin
  temp := a; a := b; b := temp;
end procedure swap;
        ",
        );
        let specification = code
            .s1("procedure swap
  generic ( type T )
  parameter (a, b : inout T)")
            .subprogram_specification();
        let body = SubprogramBody {
            span: code.token_span(),
            specification,
            declarations: code.s1("variable temp : T;").declarative_part(),
            statements: vec![
                code.s1("temp := a;").sequential_statement(),
                code.s1("a := b;").sequential_statement(),
                code.s1(" b := temp;").sequential_statement(),
            ],
            end_ident_pos: Some(code.s("swap", 2).pos()),
        };
        assert_eq!(
            code.with_stream_no_diagnostics(vhd_08!(parse_subprogram)),
            Declaration::SubprogramBody(body)
        );
    }

    #[test]
    pub fn subprogram_instantiation() {
        let code = Code::new("procedure my_proc is new proc;");
        let inst = code.parse_ok_no_diagnostics(parse_subprogram_instantiation);
        assert_eq!(
            inst,
            SubprogramInstantiation {
                kind: SubprogramKind::Procedure,
                span: code.token_span(),
                ident: code.s1("my_proc").decl_ident(),
                subprogram_name: code.s1("new proc").s1("proc").name(),
                signature: None,
                generic_map: None,
            }
        );

        let code = Code::new("function my_func is new func;");
        let inst = code.parse_ok_no_diagnostics(parse_subprogram_instantiation);
        assert_eq!(
            inst,
            SubprogramInstantiation {
                kind: SubprogramKind::Function,
                span: code.token_span(),
                ident: code.s1("my_func").decl_ident(),
                subprogram_name: code.s1("new func").s1("func").name(),
                signature: None,
                generic_map: None,
            }
        );

        let code = Code::new("function my_func is new func [bit return bit_vector];");
        let inst = code.parse_ok_no_diagnostics(parse_subprogram_instantiation);
        assert_eq!(
            inst,
            SubprogramInstantiation {
                kind: SubprogramKind::Function,
                span: code.token_span(),
                ident: code.s1("my_func").decl_ident(),
                subprogram_name: code.s1("new func").s1("func").name(),
                signature: Some(code.s1("[bit return bit_vector]").signature()),
                generic_map: None,
            }
        );

        let code =
            Code::new("function my_func is new func [bit return bit_vector] generic map (x => x);");
        let inst = code.parse_ok_no_diagnostics(parse_subprogram_instantiation);
        assert_eq!(
            inst,
            SubprogramInstantiation {
                kind: SubprogramKind::Function,
                span: code.token_span(),
                ident: code.s1("my_func").decl_ident(),
                subprogram_name: code.s1("new func").s1("func").name(),
                signature: Some(code.s1("[bit return bit_vector]").signature()),
                generic_map: Some(code.s1("generic map (x => x)").generic_map_aspect()),
            }
        );

        let code = Code::new("function my_func is new func generic map (z => z, x => y);");
        let inst = code.parse_ok_no_diagnostics(parse_subprogram_instantiation);
        assert_eq!(
            inst,
            SubprogramInstantiation {
                kind: SubprogramKind::Function,
                span: code.token_span(),
                ident: code.s1("my_func").decl_ident(),
                subprogram_name: code.s1("new func").s1("func").name(),
                signature: None,
                generic_map: Some(code.s1("generic map (z => z, x => y)").generic_map_aspect()),
            }
        );
    }

    #[test]
    pub fn subprogram_declaration() {
        let code = Code::new("procedure my_proc is new proc;");
        let inst = code.parse_ok_no_diagnostics(vhd_08!(parse_subprogram));
        assert_eq!(
            inst,
            Declaration::SubprogramInstantiation(SubprogramInstantiation {
                kind: SubprogramKind::Procedure,
                span: code.token_span(),
                ident: code.s1("my_proc").decl_ident(),
                subprogram_name: code.s1("new proc").s1("proc").name(),
                signature: None,
                generic_map: None,
            })
        );

        let code = Code::new("function my_func is new func;");
        let inst = code.parse_ok_no_diagnostics(vhd_08!(parse_subprogram));
        assert_eq!(
            inst,
            Declaration::SubprogramInstantiation(SubprogramInstantiation {
                kind: SubprogramKind::Function,
                span: code.token_span(),
                ident: code.s1("my_func").decl_ident(),
                subprogram_name: code.s1("new func").s1("func").name(),
                signature: None,
                generic_map: None,
            })
        );
    }

    #[test]
    pub fn test_token_span() {
        let code = Code::new(
            "\
package pkg is
    function foo generic (abc_def: natural) parameter (foo : natural) return lib.foo.natural;
    function bar (idx: natural) return boolean;
    procedure proc;
end package;
",
        );
        let ctx = code.tokenize();
        let pkg = code.package_declaration();
        let subprograms = pkg
            .decl
            .iter()
            .map(|d| {
                if let Declaration::SubprogramDeclaration(sub) = d {
                    sub
                } else {
                    panic!("Only subprogram declarations are expected!")
                }
            })
            .collect_vec();

        check_token_span(subprograms[0]
                .get_token_slice(&ctx),
                "function foo generic ( abc_def : natural ) parameter ( foo : natural ) return lib . foo . natural ;");

        check_token_span(
            subprograms[1].get_token_slice(&ctx),
            "function bar ( idx : natural ) return boolean ;",
        );

        check_token_span(subprograms[2].get_token_slice(&ctx), "procedure proc ;");
    }
}<|MERGE_RESOLUTION|>--- conflicted
+++ resolved
@@ -15,11 +15,7 @@
 use crate::syntax::concurrent_statement::parse_map_aspect;
 use crate::syntax::interface_declaration::parse_generic_interface_list;
 use crate::syntax::names::parse_name;
-<<<<<<< HEAD
-use crate::VHDLStandard;
-=======
 use vhdl_lang::syntax::parser::ParsingContext;
->>>>>>> b83bc22a
 
 pub fn parse_signature(ctx: &mut ParsingContext<'_>) -> ParseResult<WithPos<Signature>> {
     let left_square = ctx.stream.expect_kind(LeftSquare)?;
@@ -216,11 +212,6 @@
     ctx: &mut ParsingContext<'_>,
     specification_start_token: TokenId,
     specification: SubprogramSpecification,
-<<<<<<< HEAD
-    diagnostics: &mut dyn DiagnosticHandler,
-    standard: VHDLStandard,
-=======
->>>>>>> b83bc22a
 ) -> ParseResult<SubprogramBody> {
     let end_kind = {
         match specification {
@@ -228,13 +219,8 @@
             SubprogramSpecification::Function(..) => Function,
         }
     };
-<<<<<<< HEAD
-    let declarations = parse_declarative_part(stream, diagnostics, standard)?;
-    stream.expect_kind(Begin)?;
-=======
     let declarations = parse_declarative_part(ctx)?;
     ctx.stream.expect_kind(Begin)?;
->>>>>>> b83bc22a
 
     let statements = parse_labeled_sequential_statements(ctx)?;
     expect_token!(
@@ -261,19 +247,9 @@
     )
 }
 
-<<<<<<< HEAD
-pub fn parse_subprogram(
-    stream: &TokenStream,
-    diagnostics: &mut dyn DiagnosticHandler,
-    standard: VHDLStandard,
-) -> ParseResult<Declaration> {
-    if stream.next_kinds_are(&[Procedure, Identifier, Is, New])
-        || stream.next_kinds_are(&[Function, Identifier, Is, New])
-=======
 pub fn parse_subprogram(ctx: &mut ParsingContext<'_>) -> ParseResult<Declaration> {
     if ctx.stream.next_kinds_are(&[Procedure, Identifier, Is, New])
         || ctx.stream.next_kinds_are(&[Function, Identifier, Is, New])
->>>>>>> b83bc22a
     {
         return Ok(Declaration::SubprogramInstantiation(
             parse_subprogram_instantiation(ctx)?,
@@ -285,11 +261,7 @@
         ctx.stream,
         token,
         Is => {
-<<<<<<< HEAD
-            Ok(Declaration::SubprogramBody(parse_subprogram_body(stream, start_token, specification, diagnostics, standard)?))
-=======
             Ok(Declaration::SubprogramBody(parse_subprogram_body(ctx, start_token, specification)?))
->>>>>>> b83bc22a
         },
         SemiColon => {
             Ok(Declaration::SubprogramDeclaration(SubprogramDeclaration{
@@ -307,7 +279,7 @@
     use super::*;
 
     use crate::syntax::test::{token_to_string, Code};
-    use crate::{vhd_08, HasTokenSpan, Token};
+    use crate::{HasTokenSpan, Token};
 
     fn check_token_span(tokens: &[Token], expected_str: &str) {
         assert_eq!(
@@ -668,7 +640,7 @@
             end_ident_pos: None,
         };
         assert_eq!(
-            code.with_stream_no_diagnostics(vhd_08!(parse_subprogram)),
+            code.with_stream_no_diagnostics(parse_subprogram),
             Declaration::SubprogramBody(body)
         );
     }
@@ -684,7 +656,7 @@
             .s1("function foo(arg : natural) return natural;")
             .subprogram_decl();
         assert_eq!(
-            code.with_stream_no_diagnostics(vhd_08!(parse_subprogram)),
+            code.with_stream_no_diagnostics(parse_subprogram),
             Declaration::SubprogramDeclaration(specification)
         );
     }
@@ -709,7 +681,7 @@
             end_ident_pos: Some(code.s("foo", 2).pos()),
         };
         assert_eq!(
-            code.with_stream_no_diagnostics(vhd_08!(parse_subprogram)),
+            code.with_stream_no_diagnostics(parse_subprogram),
             Declaration::SubprogramBody(body)
         );
     }
@@ -734,7 +706,7 @@
             end_ident_pos: Some(code.s("\"+\"", 2).pos()),
         };
         assert_eq!(
-            code.with_stream_no_diagnostics(vhd_08!(parse_subprogram)),
+            code.with_stream_no_diagnostics(parse_subprogram),
             Declaration::SubprogramBody(body)
         );
     }
@@ -871,7 +843,7 @@
             end_ident_pos: None,
         };
         assert_eq!(
-            code.with_stream_no_diagnostics(vhd_08!(parse_subprogram)),
+            code.with_stream_no_diagnostics(parse_subprogram),
             Declaration::SubprogramBody(body)
         );
     }
@@ -907,7 +879,7 @@
             end_ident_pos: Some(code.s("swap", 2).pos()),
         };
         assert_eq!(
-            code.with_stream_no_diagnostics(vhd_08!(parse_subprogram)),
+            code.with_stream_no_diagnostics(parse_subprogram),
             Declaration::SubprogramBody(body)
         );
     }
@@ -989,7 +961,7 @@
     #[test]
     pub fn subprogram_declaration() {
         let code = Code::new("procedure my_proc is new proc;");
-        let inst = code.parse_ok_no_diagnostics(vhd_08!(parse_subprogram));
+        let inst = code.parse_ok_no_diagnostics(parse_subprogram);
         assert_eq!(
             inst,
             Declaration::SubprogramInstantiation(SubprogramInstantiation {
@@ -1003,7 +975,7 @@
         );
 
         let code = Code::new("function my_func is new func;");
-        let inst = code.parse_ok_no_diagnostics(vhd_08!(parse_subprogram));
+        let inst = code.parse_ok_no_diagnostics(parse_subprogram);
         assert_eq!(
             inst,
             Declaration::SubprogramInstantiation(SubprogramInstantiation {
