--- conflicted
+++ resolved
@@ -21,11 +21,7 @@
 mod syntax;
 
 mod completion;
-<<<<<<< HEAD
-mod version;
-=======
 mod standard;
->>>>>>> 1233700b
 
 pub use crate::config::Config;
 pub use crate::data::{
@@ -45,8 +41,4 @@
 };
 
 pub use completion::{list_completion_options, CompletionItem};
-<<<<<<< HEAD
-pub use version::VHDLStandard;
-=======
-pub use standard::VHDLStandard;
->>>>>>> 1233700b
+pub use standard::VHDLStandard;