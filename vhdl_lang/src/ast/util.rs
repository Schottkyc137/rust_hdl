// This Source Code Form is subject to the terms of the Mozilla Public
// License, v. 2.0. If a copy of the MPL was not distributed with this file,
// You can obtain one at http://mozilla.org/MPL/2.0/.
//
// Copyright (c) 2018, Olof Kraigher olof.kraigher@gmail.com

//! Name conversions
use super::*;
use crate::data::error_codes::ErrorCode;
use crate::data::*;
use crate::named_entity::{Concurrent, Sequential};
use crate::TokenSpan;

impl WithTokenSpan<Name> {
    pub fn suffix_pos(&self) -> TokenSpan {
        match self.item {
            Name::Designator(..) => self.span,
            Name::Selected(_, ref suffix) => suffix.token.into(),
            // @TODO add pos of .all?
            Name::SelectedAll(ref prefix) => prefix.span,
            Name::CallOrIndexed(ref fcall) => fcall.name.span,
            Name::Slice(ref prefix, ..) => prefix.span,
            Name::Attribute(ref attr, ..) => attr.name.span,
            Name::External(..) => self.span,
        }
    }
}

pub fn to_simple_name(ctx: &dyn TokenAccess, name: WithTokenSpan<Name>) -> DiagnosticResult<Ident> {
    match name.item {
        Name::Designator(WithRef {
            item: Designator::Identifier(ident),
            ..
        }) => Ok(WithToken {
            item: ident,
            token: name.span.start_token,
        }),
        _ => Err(Diagnostic::new(
            &name.span.to_pos(ctx),
            "Expected simple name",
            ErrorCode::SyntaxError,
        )),
    }
}

pub fn as_simple_name_mut(name: &mut Name) -> Option<&mut WithRef<Designator>> {
    match name {
        Name::Designator(
            des @ WithRef {
                item: Designator::Identifier(_),
                ..
            },
        ) => Some(des),
        _ => None,
    }
}

pub fn as_name_mut(expr: &mut Expression) -> Option<&mut Name> {
    match expr {
        Expression::Name(name) => Some(name.as_mut()),
        _ => None,
    }
}

pub trait HasDesignator {
    fn designator(&self) -> &Designator;
}

impl<T: HasDesignator> HasDesignator for WithTokenSpan<T> {
    fn designator(&self) -> &Designator {
        self.item.designator()
    }
}

impl HasDesignator for Designator {
    fn designator(&self) -> &Designator {
        self
    }
}

impl<T: HasDesignator> HasDesignator for WithRef<T> {
    fn designator(&self) -> &Designator {
        self.item.designator()
    }
}

impl Designator {
    pub fn into_ref(self) -> WithRef<Designator> {
        WithRef::new(self)
    }
}

impl Ident {
    pub fn into_ref(self) -> WithRef<Ident> {
        WithRef::new(self)
    }
}

impl WithTokenSpan<Designator> {
    pub fn into_ref(self) -> WithTokenSpan<WithRef<Designator>> {
        self.map_into(|name| name.into_ref())
    }
}

impl WithToken<Designator> {
    pub fn into_ref(self) -> WithToken<WithRef<Designator>> {
        self.map_into(|name| name.into_ref())
    }
}

pub trait HasIdent {
    fn ident(&self) -> &Ident;
    fn name(&self) -> &Symbol {
        &self.ident().item
    }

    fn ident_pos<'a>(&'a self, ctx: &'a dyn TokenAccess) -> &SrcPos {
        self.ident().pos(ctx)
    }
}

impl HasIdent for Ident {
    fn ident(&self) -> &Ident {
        self
    }
}

impl<T: HasIdent> HasIdent for WithDecl<T> {
    fn ident(&self) -> &Ident {
        self.tree.ident()
    }
}

impl HasIdent for EntityDeclaration {
    fn ident(&self) -> &Ident {
        self.ident.ident()
    }
}

impl HasIdent for PackageDeclaration {
    fn ident(&self) -> &Ident {
        self.ident.ident()
    }
}

impl HasIdent for PackageBody {
    fn ident(&self) -> &Ident {
        &self.ident.tree
    }
}

impl HasIdent for ArchitectureBody {
    fn ident(&self) -> &Ident {
        self.ident.ident()
    }
}

impl HasIdent for PackageInstantiation {
    fn ident(&self) -> &Ident {
        self.ident.ident()
    }
}

impl HasIdent for ContextDeclaration {
    fn ident(&self) -> &Ident {
        self.ident.ident()
    }
}

impl HasIdent for ConfigurationDeclaration {
    fn ident(&self) -> &Ident {
        self.ident.ident()
    }
}

impl HasIdent for AnyPrimaryUnit {
    fn ident(&self) -> &Ident {
        match self {
            AnyPrimaryUnit::Entity(ref unit) => unit.ident(),
            AnyPrimaryUnit::Configuration(ref unit) => unit.ident(),
            AnyPrimaryUnit::Package(ref unit) => unit.ident(),
            AnyPrimaryUnit::PackageInstance(ref unit) => unit.ident(),
            AnyPrimaryUnit::Context(ref unit) => unit.ident(),
        }
    }
}

impl HasIdent for AnySecondaryUnit {
    fn ident(&self) -> &Ident {
        match self {
            AnySecondaryUnit::PackageBody(ref unit) => unit.ident(),
            AnySecondaryUnit::Architecture(ref unit) => unit.ident(),
        }
    }
}

impl HasIdent for AnyDesignUnit {
    fn ident(&self) -> &Ident {
        match self {
            AnyDesignUnit::Primary(ref unit) => unit.ident(),
            AnyDesignUnit::Secondary(ref unit) => unit.ident(),
        }
    }
}

impl<'a, T: HasIdent> From<&'a T> for WithToken<Designator> {
    fn from(other: &'a T) -> WithToken<Designator> {
        other.ident().to_owned().map_into(Designator::Identifier)
    }
}

/// Primary identifier in secondary units
pub trait HasPrimaryIdent {
    fn primary_ident(&self) -> &Ident;
    fn primary_name(&self) -> &Symbol {
        &self.primary_ident().item
    }
<<<<<<< HEAD
    /// The position of the primary name in the secondary unit declaration
    fn primary_pos<'a>(&'a self, ctx: &'a dyn TokenAccess) -> &SrcPos {
        ctx.get_pos(self.primary_ident().token)
    }
=======
>>>>>>> 88cc1f37
}

impl HasPrimaryIdent for ArchitectureBody {
    fn primary_ident(&self) -> &Ident {
        &self.entity_name.item
    }
}

impl HasPrimaryIdent for PackageBody {
    fn primary_ident(&self) -> &Ident {
        &self.ident.tree
    }
}

impl HasPrimaryIdent for AnySecondaryUnit {
    fn primary_ident(&self) -> &Ident {
        match self {
            AnySecondaryUnit::Architecture(unit) => unit.primary_ident(),
            AnySecondaryUnit::PackageBody(unit) => unit.primary_ident(),
        }
    }
}

impl From<EnumerationLiteral> for Designator {
    fn from(other: EnumerationLiteral) -> Designator {
        match other {
            EnumerationLiteral::Identifier(ident) => Designator::Identifier(ident),
            EnumerationLiteral::Character(byte) => Designator::Character(byte),
        }
    }
}

impl From<Symbol> for Designator {
    fn from(other: Symbol) -> Designator {
        Designator::Identifier(other)
    }
}

impl From<WithTokenSpan<Symbol>> for WithTokenSpan<Designator> {
    fn from(other: WithTokenSpan<Symbol>) -> WithTokenSpan<Designator> {
        other.map_into(|sym| sym.into())
    }
}

impl<'a> From<&'a Symbol> for Designator {
    fn from(other: &'a Symbol) -> Designator {
        other.clone().into()
    }
}

impl SubprogramDesignator {
    pub fn into_designator(self) -> Designator {
        match self {
            SubprogramDesignator::Identifier(ident) => Designator::Identifier(ident),
            SubprogramDesignator::OperatorSymbol(ident) => Designator::OperatorSymbol(ident),
        }
    }
}

impl SubprogramSpecification {
    pub fn token(&self) -> TokenId {
        match self {
            SubprogramSpecification::Function(ref function) => function.designator.tree.token,
            SubprogramSpecification::Procedure(ref procedure) => procedure.designator.tree.token,
        }
    }
}

impl EnumerationLiteral {
    pub fn into_designator(self) -> Designator {
        match self {
            EnumerationLiteral::Identifier(ident) => Designator::Identifier(ident),
            EnumerationLiteral::Character(byte) => Designator::Character(byte),
        }
    }
}

impl Designator {
    pub fn as_identifier(&self) -> Option<&Symbol> {
        if let Designator::Identifier(sym) = self {
            Some(sym)
        } else {
            None
        }
    }

    pub fn expect_identifier(&self) -> &Symbol {
        self.as_identifier().unwrap()
    }

    pub fn describe(&self) -> String {
        match self {
            Designator::Character(chr) => format!("'{chr}'"),
            Designator::Identifier(ident) => format!("'{ident}'"),
            Designator::OperatorSymbol(op) => format!("operator \"{op}\""),
            Designator::Anonymous(_) => "<anonymous>".to_owned(),
        }
    }
}

impl Name {
    pub fn suffix_reference_mut(&mut self) -> Option<&mut Reference> {
        match self {
            Name::Designator(suffix) => Some(&mut suffix.reference),
            Name::Selected(_, suffix) => Some(&mut suffix.item.reference),
            _ => None,
        }
    }

    // Get an already set suffix reference such as when an ambiguous overloaded call has already been resolved
    pub fn get_suffix_reference(&self) -> Option<EntityId> {
        match self {
            Name::Designator(suffix) => suffix.reference.get(),
            Name::Selected(_, suffix) => suffix.item.reference.get(),
            _ => None,
        }
    }

    pub fn prefix(&self) -> Option<&Designator> {
        match self {
            Self::Attribute(attr) => attr.name.item.prefix(),
            Self::Designator(d) => Some(d.designator()),
            Self::External(..) => None,
            Self::CallOrIndexed(fcall) => fcall.name.item.prefix(),
            Self::SelectedAll(name) => name.item.prefix(),
            Self::Selected(name, ..) => name.item.prefix(),
            Self::Slice(name, ..) => name.item.prefix(),
        }
    }

    /// Returns true if the name is purely a selected name
    /// Example: a.b.c
    pub fn is_selected_name(&self) -> bool {
        match self {
            Name::Designator(_) => true,
            Name::Selected(prefix, _) => prefix.item.is_selected_name(),
            _ => false,
        }
    }
}

impl CallOrIndexed {
    // During parsing function calls and indexed names are ambiguous
    // Thus we convert function calls to indexed names during the analysis stage
    pub fn as_indexed(&mut self) -> Option<IndexedName> {
        if !self.could_be_indexed_name() {
            return None;
        }

        let CallOrIndexed {
            ref mut name,
            ref mut parameters,
        } = self;

        let mut indexes: Vec<Index> = Vec::with_capacity(parameters.len());

        for elem in parameters.iter_mut() {
            if let ActualPart::Expression(ref mut expr) = &mut elem.actual.item {
                indexes.push(Index {
                    pos: elem.actual.span,
                    expr,
                });
            }
        }

        Some(IndexedName { name, indexes })
    }

    pub fn could_be_indexed_name(&self) -> bool {
        self.parameters
            .iter()
            .all(|assoc| assoc.formal.is_none() && !matches!(assoc.actual.item, ActualPart::Open))
    }
}

pub struct IndexedName<'a> {
    pub name: &'a mut WithTokenSpan<Name>,
    pub indexes: Vec<Index<'a>>,
}

pub struct Index<'a> {
    pub pos: TokenSpan,
    pub expr: &'a mut Expression,
}

impl AttributeName {
    pub fn as_range(&self) -> Option<RangeAttribute> {
        if let AttributeDesignator::Range(r) = self.attr.item {
            Some(r)
        } else {
            None
        }
    }

    pub fn as_type(&self) -> Option<TypeAttribute> {
        if self.signature.is_none() && self.expr.is_none() {
            if let AttributeDesignator::Type(t) = self.attr.item {
                Some(t)
            } else {
                None
            }
        } else {
            None
        }
    }
}

impl RangeConstraint {
    pub fn span(&self) -> TokenSpan {
        self.left_expr.span.combine(self.right_expr.span)
    }
}

impl crate::ast::Range {
    pub fn span(&self) -> TokenSpan {
        use crate::ast::Range::*;
        match self {
            Range(constraint) => constraint.span(),
            Attribute(attr) => attr.name.span.end_with(attr.attr.token),
        }
    }
}

impl DiscreteRange {
    pub fn span(&self) -> TokenSpan {
        match self {
            DiscreteRange::Discrete(type_mark, _) => type_mark.span,
            DiscreteRange::Range(range) => range.span(),
        }
    }
}

impl SubprogramSpecification {
    pub fn subpgm_designator(&self) -> &WithToken<SubprogramDesignator> {
        match self {
            SubprogramSpecification::Procedure(s) => &s.designator.tree,
            SubprogramSpecification::Function(s) => &s.designator.tree,
        }
    }

    pub fn reference_mut(&mut self) -> &mut Reference {
        match self {
            SubprogramSpecification::Function(ref mut function) => &mut function.designator.decl,
            SubprogramSpecification::Procedure(ref mut procedure) => &mut procedure.designator.decl,
        }
    }
}

impl SubprogramDeclaration {
    pub fn subpgm_designator(&self) -> &WithToken<SubprogramDesignator> {
        self.specification.subpgm_designator()
    }

    pub fn reference_mut(&mut self) -> &mut Reference {
        self.specification.reference_mut()
    }
}

impl ConcurrentStatement {
    pub fn label_typ(&self) -> Option<Concurrent> {
        use ConcurrentStatement::*;
        match self {
            ProcedureCall(_) => None,
            Block(_) => Some(Concurrent::Block),
            Process(_) => Some(Concurrent::Process),
            Assert(_) => None,
            Assignment(_) => None,
            Instance(_) => Some(Concurrent::Instance),
            ForGenerate(_) | IfGenerate(_) | CaseGenerate(_) => Some(Concurrent::Generate),
        }
    }

    pub fn end_label_pos(&self) -> Option<&SrcPos> {
        use ConcurrentStatement::*;

        match self {
            ProcedureCall(_) => None,
            Block(value) => value.end_label_pos.as_ref(),
            Process(value) => value.end_label_pos.as_ref(),
            Assert(_) => None,
            Assignment(_) => None,
            Instance(_) => None,
            ForGenerate(value) => value.end_label_pos.as_ref(),
            IfGenerate(value) => value.end_label_pos.as_ref(),
            CaseGenerate(value) => value.end_label_pos.as_ref(),
        }
    }

    pub fn can_have_label(&self) -> bool {
        self.label_typ().is_some()
    }
}

impl SequentialStatement {
    pub fn label_typ(&self) -> Option<Sequential> {
        use SequentialStatement::*;
        match self {
            Wait(_) => None,
            Assert(_) => None,
            Report(_) => None,
            VariableAssignment(_) => None,
            SignalAssignment(_) => None,
            SignalForceAssignment(_) => None,
            SignalReleaseAssignment(_) => None,
            ProcedureCall(_) => None,
            If(_) => Some(Sequential::If),
            Case(_) => Some(Sequential::Case),
            Loop(_) => Some(Sequential::Loop),
            Next(_) => None,
            Exit(_) => None,
            Return(_) => None,
            Null => None,
        }
    }

    pub fn end_label_pos(&self) -> Option<&SrcPos> {
        use SequentialStatement::*;
        match self {
            Wait(_) => None,
            Assert(_) => None,
            Report(_) => None,
            VariableAssignment(_) => None,
            SignalAssignment(_) => None,
            SignalForceAssignment(_) => None,
            SignalReleaseAssignment(_) => None,
            ProcedureCall(_) => None,
            If(value) => value.end_label_pos.as_ref(),
            Case(value) => value.end_label_pos.as_ref(),
            Loop(value) => value.end_label_pos.as_ref(),
            Next(_) => None,
            Exit(_) => None,
            Return(_) => None,
            Null => None,
        }
    }

    pub fn can_have_label(&self) -> bool {
        self.label_typ().is_some()
    }
}<|MERGE_RESOLUTION|>--- conflicted
+++ resolved
@@ -215,13 +215,6 @@
     fn primary_name(&self) -> &Symbol {
         &self.primary_ident().item
     }
-<<<<<<< HEAD
-    /// The position of the primary name in the secondary unit declaration
-    fn primary_pos<'a>(&'a self, ctx: &'a dyn TokenAccess) -> &SrcPos {
-        ctx.get_pos(self.primary_ident().token)
-    }
-=======
->>>>>>> 88cc1f37
 }
 
 impl HasPrimaryIdent for ArchitectureBody {
