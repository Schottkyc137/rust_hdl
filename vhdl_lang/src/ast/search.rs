--- conflicted
+++ resolved
@@ -875,19 +875,14 @@
                     return_if_found!(searcher
                         .search_decl(
                             ctx,
-<<<<<<< HEAD
-                            FoundDeclaration::PhysicalTypeSecondary(ident, &literal.item)
+                            FoundDeclaration::new(
+                                &ident.decl,
+                                DeclarationItem::PhysicalTypeSecondary(ident, &literal.item)
+                            )
                         )
                         .or_not_found());
                     return_if_found!(searcher
                         .search_ident_ref(ctx, &literal.item.unit)
-=======
-                            FoundDeclaration::new(
-                                &ident.decl,
-                                DeclarationItem::PhysicalTypeSecondary(ident, literal)
-                            )
-                        )
->>>>>>> a1fc3b98
                         .or_not_found());
                 }
             }
