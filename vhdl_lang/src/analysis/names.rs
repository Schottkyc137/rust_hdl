// This Source Code Form is subject to the terms of the Mozilla Public
// License, v. 2.0. If a copy of the MPL was not distributed with this file,
// You can obtain one at http://mozilla.org/MPL/2.0/.
//
// Copyright (c) 2022, Olof Kraigher olof.kraigher@gmail.com

use fnv::FnvHashSet;

use super::analyze::*;
use super::expression::ExpressionType;
use super::overloaded::Disambiguated;
use super::overloaded::DisambiguatedType;
use super::overloaded::SubprogramKind;
use super::scope::*;
use crate::ast::*;
use crate::data::error_codes::ErrorCode;
use crate::data::*;
use crate::named_entity::*;

#[derive(Debug, Copy, Clone, PartialEq, Eq)]
pub enum ObjectBase<'a> {
    Object(ObjectEnt<'a>),
    ObjectAlias(ObjectEnt<'a>, EntRef<'a>),
    DeferredConstant(EntRef<'a>),
    ExternalName(ExternalObjectClass),
}

impl<'a> ObjectBase<'a> {
    pub fn mode(&self) -> Option<Mode> {
        match self {
            ObjectBase::Object(object) => object.mode(),
            ObjectBase::ObjectAlias(object, _) => object.mode(),
            ObjectBase::DeferredConstant(..) => None,
            ObjectBase::ExternalName(_) => None,
        }
    }

    pub fn class(&self) -> ObjectClass {
        match self {
            ObjectBase::Object(object) => object.class(),
            ObjectBase::ObjectAlias(object, _) => object.class(),
            ObjectBase::DeferredConstant(..) => ObjectClass::Constant,
            ObjectBase::ExternalName(class) => (*class).into(),
        }
    }

    // Use whenever the class and mode is relevant to the error
    pub fn describe_class(&self) -> String {
        if let Some(mode) = self.mode() {
            if self.class() == ObjectClass::Constant {
                format!("interface {}", self.describe())
            } else {
                format!("interface {} of mode {}", self.describe(), mode)
            }
        } else {
            self.describe()
        }
    }

    pub fn describe(&self) -> String {
        match self {
            ObjectBase::DeferredConstant(ent) => {
                format!("deferred constant '{}'", ent.designator())
            }
            ObjectBase::ExternalName(..) => "external name".to_owned(),
            ObjectBase::Object(obj) => obj.describe_name(),
            ObjectBase::ObjectAlias(_, alias) => {
                format!("alias '{}' of {}", alias.designator(), self.class())
            }
        }
    }

    pub fn is_port(&self) -> bool {
        match self {
            ObjectBase::Object(obj) => obj.kind().is_port(),
            ObjectBase::ObjectAlias(obj, _) => obj.kind().is_port(),
            ObjectBase::DeferredConstant(_) => false,
            ObjectBase::ExternalName(_) => false,
        }
    }
}

#[derive(Debug, Copy, Clone, PartialEq, Eq)]
pub struct ObjectName<'a> {
    pub base: ObjectBase<'a>,
    pub type_mark: Option<TypeEnt<'a>>,
}

impl<'a> ObjectName<'a> {
    pub fn type_mark(&self) -> TypeEnt<'a> {
        if let Some(type_mark) = self.type_mark {
            type_mark
        } else if let ObjectBase::Object(obj) = self.base {
            obj.type_mark()
        } else {
            unreachable!("No type mark implies object base")
        }
    }

    fn with_suffix(self, type_mark: TypeEnt<'a>) -> Self {
        ObjectName {
            base: self.base,
            type_mark: Some(type_mark),
        }
    }

    /// Use in error messages that focus on the type rather than class/mode
    pub fn describe_type(&self) -> String {
        if let Some(type_mark) = self.type_mark {
            type_mark.describe()
        } else {
            format!(
                "{} of {}",
                self.base.describe(),
                self.type_mark().describe()
            )
        }
    }
}

#[derive(Debug, PartialEq, Eq)]
pub enum ResolvedName<'a> {
    Library(Symbol),
    Design(DesignEnt<'a>),
    Type(TypeEnt<'a>),
    Overloaded(WithPos<Designator>, OverloadedName<'a>),
    ObjectName(ObjectName<'a>),
    /// The result of a function call and any subsequent selections thereof
    Expression(DisambiguatedType<'a>),
    // Something that cannot be further selected
    Final(EntRef<'a>),
}

impl<'a> ResolvedName<'a> {
    /// The name was selected out of a design unit
    fn from_design_not_overloaded(ent: &'a AnyEnt) -> Result<Self, (String, ErrorCode)> {
        let name = match ent.kind() {
            AnyEntKind::Object(_) => ResolvedName::ObjectName(ObjectName {
                base: ObjectBase::Object(ObjectEnt::from_any(ent).unwrap()),
                type_mark: None,
            }),
            AnyEntKind::ObjectAlias {
                base_object,
                type_mark,
            } => ResolvedName::ObjectName(ObjectName {
                base: ObjectBase::ObjectAlias(*base_object, ent),
                type_mark: Some(type_mark.to_owned()),
            }),
            AnyEntKind::ExternalAlias { class, type_mark } => {
                ResolvedName::ObjectName(ObjectName {
                    base: ObjectBase::ExternalName(*class),
                    type_mark: Some(*type_mark),
                })
            }
            AnyEntKind::DeferredConstant(subtype) => ResolvedName::ObjectName(ObjectName {
                base: ObjectBase::DeferredConstant(ent),
                type_mark: Some(subtype.type_mark()),
            }),
            AnyEntKind::Type(_) => ResolvedName::Type(TypeEnt::from_any(ent).unwrap()),
            AnyEntKind::Overloaded(_) => {
                return Err((
                    "Internal error. Unreachable as overloaded is handled outside".to_owned(),
<<<<<<< HEAD
                    ErrorCode::Internal,
                ))
=======
                );
>>>>>>> 28d2e8b1
            }
            AnyEntKind::File(_)
            | AnyEntKind::InterfaceFile(_)
            | AnyEntKind::Component(_)
            | AnyEntKind::PhysicalLiteral(_) => ResolvedName::Final(ent),
            AnyEntKind::Design(_) => ResolvedName::Design(
                DesignEnt::from_any(ent).expect("AnyEntKind::Design is not a design entity"),
            ),
            AnyEntKind::Library
            | AnyEntKind::Attribute(_)
            | AnyEntKind::ElementDeclaration(_)
            | AnyEntKind::Concurrent(_)
            | AnyEntKind::Sequential(_)
            | AnyEntKind::LoopParameter(_) => {
<<<<<<< HEAD
                return Err((
                    format!(
                        "{} cannot be selected from design unit",
                        ent.kind().describe()
                    ),
                    ErrorCode::MismatchedKinds,
                ))
=======
                return Err(format!(
                    "{} cannot be selected from design unit",
                    ent.kind().describe()
                ));
>>>>>>> 28d2e8b1
            }
        };

        Ok(name)
    }

    /// The name was looked up from the current scope
    fn from_scope_not_overloaded(ent: &'a AnyEnt) -> Result<Self, (String, ErrorCode)> {
        let name = match ent.kind() {
            AnyEntKind::Object(_) => ResolvedName::ObjectName(ObjectName {
                base: ObjectBase::Object(ObjectEnt::from_any(ent).unwrap()),
                type_mark: None,
            }),
            AnyEntKind::ObjectAlias {
                base_object,
                type_mark,
            } => ResolvedName::ObjectName(ObjectName {
                base: ObjectBase::ObjectAlias(*base_object, ent),
                type_mark: Some(type_mark.to_owned()),
            }),
            AnyEntKind::ExternalAlias { class, type_mark } => {
                ResolvedName::ObjectName(ObjectName {
                    base: ObjectBase::ExternalName(*class),
                    type_mark: Some(*type_mark),
                })
            }
            AnyEntKind::DeferredConstant(subtype) => ResolvedName::ObjectName(ObjectName {
                base: ObjectBase::DeferredConstant(ent),
                type_mark: Some(subtype.type_mark()),
            }),
            AnyEntKind::Type(_) => ResolvedName::Type(TypeEnt::from_any(ent).unwrap()),
            AnyEntKind::Design(_) => ResolvedName::Design(DesignEnt::from_any(ent).unwrap()),
            AnyEntKind::Library => {
                ResolvedName::Library(ent.designator().as_identifier().cloned().unwrap())
            }
            AnyEntKind::Overloaded(_) => {
                return Err((
                    "Internal error. Unreachable as overloded is handled outside this function"
                        .to_string(),
<<<<<<< HEAD
                    ErrorCode::Internal,
                ))
=======
                );
>>>>>>> 28d2e8b1
            }
            AnyEntKind::File(_)
            | AnyEntKind::InterfaceFile(_)
            | AnyEntKind::Component(_)
            | AnyEntKind::Concurrent(_)
            | AnyEntKind::Sequential(_)
            | AnyEntKind::LoopParameter(_)
            | AnyEntKind::PhysicalLiteral(_) => ResolvedName::Final(ent),
            AnyEntKind::Attribute(_) | AnyEntKind::ElementDeclaration(_) => {
<<<<<<< HEAD
                return Err((
                    format!(
                        "{} should never be looked up from the current scope",
                        ent.kind().describe()
                    ),
                    ErrorCode::Internal,
                ))
=======
                return Err(format!(
                    "{} should never be looked up from the current scope",
                    ent.kind().describe()
                ));
>>>>>>> 28d2e8b1
            }
        };

        Ok(name)
    }

    /// A description that includes the type of the name
    /// This is used in contexts where the type is relevant to the error
    pub fn describe_type(&self) -> String {
        match self {
            ResolvedName::ObjectName(oname) => oname.describe_type(),
            ResolvedName::Expression(DisambiguatedType::Unambiguous(typ)) => {
                format!("Expression of {}", typ.describe())
            }
            _ => self.describe(),
        }
    }

    /// A description that does not include the name of the type
    /// This is used in contexts where the type is not relevant
    /// Such as when assigning to a constant
    pub fn describe(&self) -> String {
        match self {
            ResolvedName::Library(sym) => format!("library {sym}"),
            ResolvedName::Design(ent) => ent.describe(),
            ResolvedName::Type(ent) => ent.describe(),
            ResolvedName::Overloaded(des, name) => {
                if let Some(ent) = name.as_unique() {
                    ent.describe()
                } else {
                    format!("Overloaded name {des}")
                }
            }
            ResolvedName::ObjectName(oname) => oname.base.describe(),
            ResolvedName::Final(ent) => ent.describe(),
            ResolvedName::Expression(DisambiguatedType::Unambiguous(_)) => "Expression".to_owned(),
            ResolvedName::Expression(_) => "Ambiguous expression".to_owned(),
        }
    }

    pub fn decl_pos(&self) -> Option<&SrcPos> {
        match self {
            ResolvedName::Library(_) => None,
            ResolvedName::Design(design) => design.decl_pos(),
            ResolvedName::Type(typ) => typ.decl_pos(),
            ResolvedName::Overloaded(_, names) => names.as_unique().and_then(|it| it.decl_pos()),
            ResolvedName::ObjectName(name) => match name.base {
                ObjectBase::Object(ent) => ent.decl_pos(),
                ObjectBase::DeferredConstant(ent) | ObjectBase::ObjectAlias(_, ent) => {
                    ent.decl_pos()
                }
                ObjectBase::ExternalName(_) => None,
            },
            ResolvedName::Expression(_) | ResolvedName::Final(_) => None,
        }
    }

    fn type_mark(&self) -> Option<TypeEnt<'a>> {
        match self {
            ResolvedName::Type(typ) => Some(*typ),
            ResolvedName::ObjectName(oname) => Some(oname.type_mark()),
            ResolvedName::Expression(DisambiguatedType::Unambiguous(typ)) => Some(*typ),
            _ => None,
        }
    }

    pub(crate) fn as_type_of_attr_prefix(
        &self,
        prefix_pos: &SrcPos,
        attr: &AttributeSuffix,
        diagnostics: &mut dyn DiagnosticHandler,
    ) -> EvalResult<TypeEnt<'a>> {
        if let Some(typ) = self.type_mark() {
            Ok(typ)
        } else {
            diagnostics.push(Diagnostic::cannot_be_prefix_of_attribute(
                prefix_pos, self, attr,
            ));
            Err(EvalError::Unknown)
        }
    }

    fn as_type_of_signal_attr_prefix(
        &self,
        prefix_pos: &SrcPos,
        attr: &AttributeSuffix,
        diagnostics: &mut dyn DiagnosticHandler,
    ) -> EvalResult<TypeEnt<'a>> {
        if let ResolvedName::ObjectName(oname) = self {
            if matches!(oname.base.class(), ObjectClass::Signal) {
                return Ok(oname.type_mark());
            }
        }

        diagnostics.error(
            prefix_pos,
            format!(
                "Expected signal prefix for '{} attribute, got {}",
                attr.attr,
                self.describe()
            ),
            ErrorCode::MismatchedKinds,
        );
        Err(EvalError::Unknown)
    }

    // The actual underlying entity
    fn as_actual_entity(&self) -> Option<EntRef<'a>> {
        match self {
            ResolvedName::ObjectName(oname) => match oname.base {
                ObjectBase::Object(obj) => Some(*obj),
                ObjectBase::ObjectAlias(obj, _) => Some(*obj),
                ObjectBase::DeferredConstant(ent) => Some(ent),
                ObjectBase::ExternalName(_) => None,
            },
            ResolvedName::Type(typ) => Some((*typ).into()),
            ResolvedName::Design(des) => Some((*des).into()),
            ResolvedName::Library(..) => None,
            ResolvedName::Overloaded(_, _) => None,
            ResolvedName::Expression(_) => None,
            ResolvedName::Final(_) => None,
        }
    }

    /// Convenience function that returns `Some(name)` when self is an object name, else `None`
    fn as_object_name(&self) -> Option<ObjectName<'a>> {
        match self {
            ResolvedName::ObjectName(oname) => Some(*oname),
            _ => None,
        }
    }
}

/// Represents the result when resolving an attribute.
/// This can either be a value or a type.
///
/// in the future, the value case might also hold the value
/// of the static expression of the attribute.
///
/// Values are returned for attributes such as `'low`, `'high`, `'val(..)`, e.t.c.
/// Types are returned for attributes such as `'base`, `'subtype`, `'element`
pub enum AttrResolveResult<'a> {
    /// The result type is a type. E.g. `a'base`, `a'subtype`, `a'element`
    Type(BaseType<'a>),
    /// The result type is a value with type, e.g. `a'low`, `b'high`, `c'image(x)`
    Value(BaseType<'a>),
}

#[derive(Debug)]
pub struct AttributeSuffix<'a> {
    pub signature: &'a mut Option<WithPos<crate::ast::Signature>>,
    pub attr: &'a mut WithPos<AttributeDesignator>,
    pub expr: &'a mut Option<Box<WithPos<Expression>>>,
}

#[derive(Debug)]
enum Suffix<'a> {
    Selected(&'a mut WithPos<WithRef<Designator>>),
    All,
    Slice(&'a mut DiscreteRange),
    Attribute(AttributeSuffix<'a>),
    CallOrIndexed(&'a mut [AssociationElement]),
}

enum SplitName<'a> {
    Designator(&'a mut WithRef<Designator>),
    External(&'a mut ExternalName),
    Suffix(&'a mut WithPos<Name>, Suffix<'a>),
}

impl<'a> SplitName<'a> {
    fn from_name(name: &'a mut Name) -> SplitName<'a> {
        match name {
            Name::Designator(d) => SplitName::Designator(d),
            Name::External(e) => SplitName::External(e),
            Name::Selected(prefix, suffix) => {
                SplitName::Suffix(prefix.as_mut(), Suffix::Selected(suffix))
            }
            Name::SelectedAll(ref mut prefix) => SplitName::Suffix(prefix.as_mut(), Suffix::All),
            Name::Slice(ref mut prefix, range) => {
                SplitName::Suffix(prefix.as_mut(), Suffix::Slice(range))
            }
            Name::Attribute(ref mut attr) => SplitName::Suffix(
                &mut attr.name,
                Suffix::Attribute(AttributeSuffix {
                    signature: &mut attr.signature,
                    attr: &mut attr.attr,
                    expr: &mut attr.expr,
                }),
            ),
            Name::CallOrIndexed(ref mut fcall) => SplitName::Suffix(
                &mut fcall.name,
                Suffix::CallOrIndexed(&mut fcall.parameters),
            ),
        }
    }
}

enum TypeOrMethod<'a> {
    Type(TypeEnt<'a>),
    Method(WithPos<Designator>, OverloadedName<'a>),
}

fn could_be_indexed_name(assocs: &[AssociationElement]) -> bool {
    assocs
        .iter()
        .all(|assoc| assoc.formal.is_none() && !matches!(assoc.actual.item, ActualPart::Open))
}

pub fn as_type_conversion(assocs: &mut [AssociationElement]) -> Option<(&SrcPos, &mut Expression)> {
    if assocs.len() == 1 && could_be_indexed_name(assocs) {
        if let ActualPart::Expression(ref mut expr) = assocs[0].actual.item {
            return Some((&assocs[0].actual.pos, expr));
        }
    }
    None
}

impl<'a> AnalyzeContext<'a> {
    fn name_to_type(
        &self,
        pos: &SrcPos,
        // Reference to set if overloaded name was disambiguated
        reference: Option<&mut Reference>,
        name: ResolvedName<'a>,
    ) -> Result<Option<DisambiguatedType<'a>>, Diagnostic> {
        match name {
            ResolvedName::Library(_) | ResolvedName::Design(_) | ResolvedName::Type(_) => {
                Err(Diagnostic::error(
                    pos,
                    format!("{} cannot be used in an expression", name.describe_type()),
                    ErrorCode::MismatchedKinds,
                ))
            }
            ResolvedName::Final(ent) => match ent.actual_kind() {
                AnyEntKind::LoopParameter(typ) => {
                    Ok(typ.map(|typ| DisambiguatedType::Unambiguous(typ.into())))
                }
                AnyEntKind::PhysicalLiteral(typ) => Ok(Some(DisambiguatedType::Unambiguous(*typ))),
                AnyEntKind::File(subtype) => {
                    Ok(Some(DisambiguatedType::Unambiguous(subtype.type_mark())))
                }
                AnyEntKind::InterfaceFile(typ) => Ok(Some(DisambiguatedType::Unambiguous(*typ))),
                _ => Err(Diagnostic::error(
                    pos,
                    format!("{} cannot be used in an expression", name.describe_type()),
                    ErrorCode::MismatchedKinds,
                )),
            },
            ResolvedName::Overloaded(des, overloaded) => {
                if let Some(disamb) = self.disambiguate_no_actuals(&des, None, &overloaded)? {
                    if let Disambiguated::Unambiguous(ref ent) = disamb {
                        if let Some(reference) = reference {
                            reference.set(ent.id());
                        }
                    }
                    Ok(Some(disamb.into_type()))
                } else {
                    Ok(None)
                }
            }
            ResolvedName::ObjectName(oname) => {
                Ok(Some(DisambiguatedType::Unambiguous(oname.type_mark())))
            }
            ResolvedName::Expression(expr_type) => Ok(Some(expr_type)),
        }
    }

    fn name_to_unambiguous_type(
        &self,
        pos: &SrcPos,
        name: &ResolvedName<'a>,
        ttyp: TypeEnt<'a>,
        // Optional reference to set when disambiguating overloaded
        suffix_ref: Option<&mut Reference>,
    ) -> Result<Option<TypeEnt<'a>>, Diagnostic> {
        match name {
            ResolvedName::Library(_) | ResolvedName::Design(_) | ResolvedName::Type(_) => {
                Err(Diagnostic::error(
                    pos,
                    format!("{} cannot be used in an expression", name.describe_type()),
                    ErrorCode::MismatchedKinds,
                ))
            }
            ResolvedName::Final(ent) => match ent.actual_kind() {
                AnyEntKind::LoopParameter(typ) => Ok(typ.map(|typ| typ.into())),
                AnyEntKind::PhysicalLiteral(typ) => Ok(Some(*typ)),
                AnyEntKind::File(subtype) => Ok(Some(subtype.type_mark())),
                AnyEntKind::InterfaceFile(typ) => Ok(Some(*typ)),
                _ => Err(Diagnostic::error(
                    pos,
                    format!("{} cannot be used in an expression", name.describe_type()),
                    ErrorCode::MismatchedKinds,
                )),
            },
            ResolvedName::Overloaded(des, overloaded) => {
                if let Some(disamb) = self.disambiguate_no_actuals(des, Some(ttyp), overloaded)? {
                    match disamb {
                        Disambiguated::Unambiguous(ent) => {
                            if let Some(reference) = suffix_ref {
                                reference.set(ent.id());
                            }
                            Ok(Some(ent.return_type().unwrap()))
                        }
                        Disambiguated::Ambiguous(overloaded) => {
                            Err(Diagnostic::ambiguous_call(des, overloaded))
                        }
                    }
                } else {
                    Ok(None)
                }
            }
            ResolvedName::ObjectName(oname) => Ok(Some(oname.type_mark())),
            ResolvedName::Expression(DisambiguatedType::Unambiguous(typ)) => Ok(Some(*typ)),
            ResolvedName::Expression(DisambiguatedType::Ambiguous(_)) => {
                // Error reported elsewhere
                Ok(None)
            }
        }
    }

    /// An array type may be sliced with a type name
    /// For the parser this looks like a call or indexed name
    /// Example:
    /// subtype sub_t is natural range 0 to 1;
    /// arr(sub_t) := (others => 0);
    fn assoc_as_discrete_range_type(
        &self,
        scope: &Scope<'a>,
        assocs: &mut [AssociationElement],
        diagnostics: &mut dyn DiagnosticHandler,
    ) -> EvalResult<Option<TypeEnt<'a>>> {
        if !could_be_indexed_name(assocs) {
            return Ok(None);
        }

        if let [ref mut assoc] = assocs {
            if let ActualPart::Expression(expr) = &mut assoc.actual.item {
                return self.expr_as_discrete_range_type(
                    scope,
                    &assoc.actual.pos,
                    expr,
                    diagnostics,
                );
            }
        }
        Ok(None)
    }

    pub fn expr_as_discrete_range_type(
        &self,
        scope: &Scope<'a>,
        expr_pos: &SrcPos,
        expr: &mut Expression,
        diagnostics: &mut dyn DiagnosticHandler,
    ) -> EvalResult<Option<TypeEnt<'a>>> {
        if let Expression::Name(name) = expr {
            if let Name::Attribute(ref mut attr) = name.as_mut() {
                if attr.as_range().is_some() {
                    return if let Some(typ) =
                        as_fatal(self.range_attribute_type(scope, attr.as_mut(), diagnostics))?
                    {
                        Ok(Some(typ.into()))
                    } else {
                        Ok(None)
                    };
                }
            }

            if !name.is_selected_name() {
                // Early exit
                return Ok(None);
            }

            let resolved = as_fatal(self.name_resolve(scope, expr_pos, name, diagnostics))?;

            if let Some(ResolvedName::Type(typ)) = resolved {
                return if matches!(typ.base_type().kind(), Type::Enum { .. } | Type::Integer) {
                    Ok(Some(typ))
                } else {
<<<<<<< HEAD
                    Err(Diagnostic::error(
                        expr_pos,
                        format!("{} cannot be used as a discrete range", typ.describe()),
                        ErrorCode::MismatchedKinds,
                    )
                    .into())
=======
                    bail!(
                        diagnostics,
                        Diagnostic::error(
                            expr_pos,
                            format!("{} cannot be used as a discrete range", typ.describe()),
                        )
                    );
>>>>>>> 28d2e8b1
                };
            }
        }

        Ok(None)
    }

    // Apply suffix when prefix is known to have a type
    // The prefix may be an object or a function return value
    fn resolve_typed_suffix(
        &self,
        scope: &Scope<'a>,
        prefix_pos: &SrcPos,
        name_pos: &SrcPos,
        prefix_typ: TypeEnt<'a>,
        suffix: &mut Suffix,
        diagnostics: &mut dyn DiagnosticHandler,
    ) -> EvalResult<Option<TypeOrMethod<'a>>> {
        match suffix {
            Suffix::Selected(suffix) => Ok(Some(
                match prefix_typ
                    .selected(prefix_pos, suffix)
                    .into_eval_result(diagnostics)?
                {
                    TypedSelection::RecordElement(elem) => {
                        suffix.set_unique_reference(&elem);
                        TypeOrMethod::Type(elem.type_mark())
                    }
                    TypedSelection::ProtectedMethod(name) => TypeOrMethod::Method(
                        WithPos::new(suffix.item.item.clone(), suffix.pos.clone()),
                        name,
                    ),
                },
            )),
            Suffix::All => Ok(prefix_typ.accessed_type().map(TypeOrMethod::Type)),
            Suffix::Slice(drange) => Ok(if let Some(typ) = prefix_typ.sliced_as() {
                if let Type::Array { indexes, .. } = typ.kind() {
                    if let [idx_typ] = indexes.as_slice() {
                        if let Some(idx_typ) = *idx_typ {
                            self.drange_with_ttyp(scope, idx_typ.into(), drange, diagnostics)?;
                        } else {
                            self.drange_unknown_type(scope, drange, diagnostics)?;
                        }
                    } else {
                        diagnostics.error(
                            name_pos,
                            format!(
                                "Cannot slice {}-dimensional {}",
                                indexes.len(),
                                typ.describe()
                            ),
                            ErrorCode::MismatchedKinds,
                        )
                    }
                }
                Some(TypeOrMethod::Type(typ))
            } else {
                None
            }),
            // @TODO attribute is handled elesewhere
            Suffix::Attribute(_) => Ok(None),
            // @TODO Prefix must non-overloaded
            Suffix::CallOrIndexed(assocs) => {
                if let Some(typ) = prefix_typ.sliced_as() {
                    if self
                        .assoc_as_discrete_range_type(scope, assocs, diagnostics)?
                        .is_some()
                    {
                        return Ok(Some(TypeOrMethod::Type(typ)));
                    }
                }

                if could_be_indexed_name(assocs) {
                    if let Some((elem_type, indexes)) = prefix_typ.array_type() {
                        for (idx, AssociationElement { actual, .. }) in
                            assocs.iter_mut().enumerate()
                        {
                            if let ActualPart::Expression(ref mut expr) = actual.item {
                                if let Some(ttyp) = indexes.get(idx) {
                                    if let Some(ttyp) = *ttyp {
                                        self.expr_pos_with_ttyp(
                                            scope,
                                            ttyp.into(),
                                            &actual.pos,
                                            expr,
                                            diagnostics,
                                        )?;
                                    } else {
                                        self.expr_pos_unknown_ttyp(
                                            scope,
                                            &actual.pos,
                                            expr,
                                            diagnostics,
                                        )?;
                                    }
                                }
                            }
                        }

                        let num_indexes = indexes.len();
                        if assocs.len() != num_indexes {
                            bail!(
                                diagnostics,
                                Diagnostic::dimension_mismatch(
                                    name_pos,
                                    prefix_typ,
                                    assocs.len(),
                                    num_indexes,
                                )
                            );
                        } else {
                            Ok(Some(TypeOrMethod::Type(elem_type)))
                        }
                    } else {
                        Ok(None)
                    }
                } else {
                    Ok(None)
                }
            }
        }
    }

    // Resolve an index used in an array attribute such as arr_t'left(0) to an index type
    pub(crate) fn array_index_expression_in_attribute(
        &self,
        indexes: &[Option<BaseType<'a>>],
        mut expr: Option<&mut WithPos<Expression>>,
        diagnostics: &mut dyn DiagnosticHandler,
    ) -> EvalResult<BaseType<'a>> {
        let idx = if let Some(expr) = expr.as_mut() {
            if let Expression::Literal(Literal::AbstractLiteral(AbstractLiteral::Integer(idx))) =
                expr.item
            {
                idx as usize
            } else {
                diagnostics.error(
                    &expr.pos,
                    "Expected an integer literal",
                    ErrorCode::MismatchedKinds,
                );
                return Err(EvalError::Unknown);
            }
        } else {
            1
        };

        if let Some(idx_typ) = indexes.get(idx - 1) {
            if let Some(idx_typ) = idx_typ {
                Ok(*idx_typ)
            } else {
                // Array index was not analyzed
                Err(EvalError::Unknown)
            }
        } else {
            if let Some(expr) = expr {
                let ndims = indexes.len();
                let dimensions = plural("dimension", "dimensions", ndims);
                diagnostics.error(&expr.pos, format!("Index {idx} out of range for array with {ndims} {dimensions}, expected 1 to {ndims}"), ErrorCode::DimensionMismatch);
            }
            Err(EvalError::Unknown)
        }
    }

    pub fn attribute_suffix(
        &self,
        name_pos: &SrcPos,
        prefix_pos: &SrcPos,
        scope: &Scope<'a>,
        prefix: &ResolvedName<'a>,
        attr: &mut AttributeSuffix,
        diagnostics: &mut dyn DiagnosticHandler,
    ) -> EvalResult<AttrResolveResult<'a>> {
        match attr.attr.item {
            AttributeDesignator::Left
            | AttributeDesignator::Right
            | AttributeDesignator::High
            | AttributeDesignator::Low => {
                let typ = prefix.as_type_of_attr_prefix(prefix_pos, attr, diagnostics)?;

                if let Some((_, indexes)) = typ.array_type() {
                    self.array_index_expression_in_attribute(
                        indexes,
                        attr.expr.as_mut().map(|expr| expr.as_mut()),
                        diagnostics,
                    )
                    .map(AttrResolveResult::Value)
                } else if typ.is_scalar() {
                    check_no_attr_argument(attr, diagnostics);
                    Ok(AttrResolveResult::Value(typ.into()))
                } else {
                    diagnostics.push(Diagnostic::cannot_be_prefix_of_attribute(
                        name_pos, prefix, attr,
                    ));
                    Err(EvalError::Unknown)
                }
            }
            AttributeDesignator::Ascending | AttributeDesignator::Descending => {
                let typ = prefix.as_type_of_attr_prefix(prefix_pos, attr, diagnostics)?;

                if typ.array_type().is_some() {
                    Ok(AttrResolveResult::Value(self.boolean().base()))
                } else if typ.is_scalar() {
                    check_no_attr_argument(attr, diagnostics);
                    Ok(AttrResolveResult::Value(self.boolean().base()))
                } else {
                    diagnostics.push(Diagnostic::cannot_be_prefix_of_attribute(
                        name_pos, prefix, attr,
                    ));
                    Err(EvalError::Unknown)
                }
            }
            AttributeDesignator::Image => {
                let typ = prefix.as_type_of_attr_prefix(prefix_pos, attr, diagnostics)?;

                if let Some(ref mut expr) = check_single_argument(name_pos, attr, diagnostics) {
                    self.expr_with_ttyp(scope, typ, expr, diagnostics)?;
                }

                if typ.is_scalar() {
                    Ok(AttrResolveResult::Value(self.string().base()))
                } else {
                    diagnostics.push(Diagnostic::cannot_be_prefix_of_attribute(
                        name_pos, prefix, attr,
                    ));
                    Err(EvalError::Unknown)
                }
            }
            AttributeDesignator::Value => {
                let typ = prefix.as_type_of_attr_prefix(prefix_pos, attr, diagnostics)?;

                if let Some(ref mut expr) = check_single_argument(name_pos, attr, diagnostics) {
                    self.expr_with_ttyp(scope, self.string(), expr, diagnostics)?;
                }

                if typ.is_scalar() {
                    Ok(AttrResolveResult::Value(typ.base()))
                } else {
                    diagnostics.push(Diagnostic::cannot_be_prefix_of_attribute(
                        name_pos, prefix, attr,
                    ));
                    Err(EvalError::Unknown)
                }
            }
            AttributeDesignator::Pos => {
                let typ = prefix.as_type_of_attr_prefix(prefix_pos, attr, diagnostics)?;

                if typ.base().is_discrete() {
                    if let Some(ref mut expr) = check_single_argument(name_pos, attr, diagnostics) {
                        self.expr_with_ttyp(scope, typ, expr, diagnostics)?;
                    }
                    Ok(AttrResolveResult::Value(self.universal_integer()))
                } else {
                    diagnostics.push(Diagnostic::cannot_be_prefix_of_attribute(
                        name_pos, prefix, attr,
                    ));
                    Err(EvalError::Unknown)
                }
            }
            AttributeDesignator::Val => {
                let typ = prefix.as_type_of_attr_prefix(prefix_pos, attr, diagnostics)?;

                if typ.base().is_discrete() {
                    if let Some(ref mut expr) = check_single_argument(name_pos, attr, diagnostics) {
                        self.expr_with_ttyp(
                            scope,
                            self.universal_integer().into(),
                            expr,
                            diagnostics,
                        )?;
                    }
                    Ok(AttrResolveResult::Value(typ.base()))
                } else {
                    diagnostics.push(Diagnostic::cannot_be_prefix_of_attribute(
                        name_pos, prefix, attr,
                    ));
                    Err(EvalError::Unknown)
                }
            }
            AttributeDesignator::Succ
            | AttributeDesignator::Pred
            | AttributeDesignator::LeftOf
            | AttributeDesignator::RightOf => {
                let typ = prefix.as_type_of_attr_prefix(prefix_pos, attr, diagnostics)?;

                if typ.base().is_discrete() {
                    if let Some(ref mut expr) = check_single_argument(name_pos, attr, diagnostics) {
                        self.expr_with_ttyp(scope, typ, expr, diagnostics)?;
                    }
                    Ok(AttrResolveResult::Value(typ.base()))
                } else {
                    diagnostics.push(Diagnostic::cannot_be_prefix_of_attribute(
                        name_pos, prefix, attr,
                    ));
                    Err(EvalError::Unknown)
                }
            }
            AttributeDesignator::Length => {
                let typ = prefix.as_type_of_attr_prefix(prefix_pos, attr, diagnostics)?;

                if typ.array_type().is_some() {
                    Ok(AttrResolveResult::Value(self.universal_integer()))
                } else {
                    diagnostics.push(Diagnostic::cannot_be_prefix_of_attribute(
                        name_pos, prefix, attr,
                    ));
                    Err(EvalError::Unknown)
                }
            }
            AttributeDesignator::SimpleName
            | AttributeDesignator::InstanceName
            | AttributeDesignator::PathName => {
                check_no_attr_argument(attr, diagnostics);
                Ok(AttrResolveResult::Value(self.string().base()))
            }

            AttributeDesignator::Signal(sattr) => {
                let typ = prefix.as_type_of_signal_attr_prefix(prefix_pos, attr, diagnostics)?;
                let expr = attr.expr.as_mut().map(|expr| expr.as_mut());
                match sattr {
                    SignalAttribute::Delayed => {
                        if let Some(expr) = attr.expr {
                            self.expr_with_ttyp(scope, self.time(), expr, diagnostics)?;
                        }
                        Ok(AttrResolveResult::Value(typ.base()))
                    }
                    SignalAttribute::Stable | SignalAttribute::Quiet => {
                        if let Some(expr) = expr {
                            self.expr_with_ttyp(scope, self.time(), expr, diagnostics)?;
                        }
                        Ok(AttrResolveResult::Value(self.boolean().base()))
                    }
                    SignalAttribute::Transaction => {
                        check_no_sattr_argument(sattr, expr, diagnostics);
                        Ok(AttrResolveResult::Value(self.bit().base()))
                    }
                    SignalAttribute::Event => {
                        check_no_sattr_argument(sattr, expr, diagnostics);
                        Ok(AttrResolveResult::Value(self.boolean().base()))
                    }
                    SignalAttribute::Active => {
                        check_no_sattr_argument(sattr, expr, diagnostics);
                        Ok(AttrResolveResult::Value(self.boolean().base()))
                    }
                    SignalAttribute::LastEvent => {
                        check_no_sattr_argument(sattr, expr, diagnostics);
                        Ok(AttrResolveResult::Value(self.time().base()))
                    }
                    SignalAttribute::LastActive => {
                        check_no_sattr_argument(sattr, expr, diagnostics);
                        Ok(AttrResolveResult::Value(self.time().base()))
                    }
                    SignalAttribute::LastValue => {
                        check_no_sattr_argument(sattr, expr, diagnostics);
                        Ok(AttrResolveResult::Value(typ.base()))
                    }
                    SignalAttribute::Driving => {
                        check_no_sattr_argument(sattr, expr, diagnostics);
                        Ok(AttrResolveResult::Value(self.boolean().base()))
                    }
                    SignalAttribute::DrivingValue => {
                        check_no_sattr_argument(sattr, expr, diagnostics);
                        Ok(AttrResolveResult::Value(typ.base()))
                    }
                }
            }

            AttributeDesignator::Ident(ref mut sym) => {
                if let Some(actual) = prefix.as_actual_entity() {
                    if let Some(attr) = actual.get_attribute(&sym.item) {
                        sym.set_unique_reference(attr.into());
                        Ok(AttrResolveResult::Value(attr.typ().base()))
                    } else {
                        diagnostics.error(
                            &attr.attr.pos,
                            format!("Unknown attribute '{}", attr.attr.item),
                            ErrorCode::Unresolved,
                        );
                        Err(EvalError::Unknown)
                    }
                } else {
                    diagnostics.error(
                        name_pos,
                        format!(
                            "{} may not be the prefix of a user defined attribute",
                            prefix.describe()
                        ),
                        ErrorCode::MismatchedKinds,
                    );
                    Err(EvalError::Unknown)
                }
            }
            AttributeDesignator::Range(_) => {
                diagnostics.error(
                    name_pos,
                    "Range cannot be used as an expression",
                    ErrorCode::MismatchedKinds,
                );
                Err(EvalError::Unknown)
            }
            AttributeDesignator::Type(attr) => self
                .resolve_type_attribute_suffix(prefix, &attr, name_pos, diagnostics)
                .map(|typ| AttrResolveResult::Type(typ.base())),
        }
    }

    /// Resolves any type attribute suffixes
    ///
    /// # Example
    /// ```vhdl
    /// variable x: std_logic_vector(2 downto 0);
    /// x'subtype -> std_logic_vector(2 downto 0)
    /// x'element -> std_logic
    /// ```
    fn resolve_type_attribute_suffix(
        &self,
        prefix: &ResolvedName<'a>,
        suffix: &TypeAttribute,
        pos: &SrcPos,
        diagnostics: &mut dyn DiagnosticHandler,
    ) -> EvalResult<TypeEnt<'a>> {
        // all type attribute suffixes require that the prefix be an object type
        let Some(obj) = prefix.as_object_name() else {
            diagnostics.error(
                pos,
                format!(
                    "The {} attribute can only be used on objects, not {}",
                    suffix,
                    prefix.describe()
                ),
                ErrorCode::IllegalAttribute,
            );
            return Err(EvalError::Unknown);
        };
        match suffix {
            TypeAttribute::Subtype => Ok(obj.type_mark()),
            TypeAttribute::Element => {
                if let Some((elem_type, _)) = obj.type_mark().array_type() {
                    Ok(elem_type)
                } else {
                    diagnostics.error(
                        pos,
                        "The element attribute can only be used for array types",
                        ErrorCode::IllegalAttribute,
                    );
                    Err(EvalError::Unknown)
                }
            }
        }
    }

    pub fn name_resolve(
        &self,
        scope: &Scope<'a>,
        name_pos: &SrcPos,
        name: &mut Name,
        diagnostics: &mut dyn DiagnosticHandler,
    ) -> EvalResult<ResolvedName<'a>> {
        self.name_resolve_with_suffixes(scope, name_pos, name, None, false, diagnostics)
    }

    fn name_resolve_with_suffixes(
        &self,
        scope: &Scope<'a>,
        name_pos: &SrcPos,
        name: &mut Name,
        ttyp: Option<TypeEnt<'a>>,
        has_suffix: bool,
        diagnostics: &mut dyn DiagnosticHandler,
    ) -> EvalResult<ResolvedName<'a>> {
        let mut suffix;
        let prefix;
        let mut resolved = match SplitName::from_name(name) {
            SplitName::Designator(designator) => {
                let name = scope
                    .lookup(name_pos, designator.designator())
                    .into_eval_result(diagnostics)?;
                return Ok(match name {
                    NamedEntities::Single(ent) => {
                        designator.set_unique_reference(ent);

<<<<<<< HEAD
                        catch_diagnostic(
                            ResolvedName::from_scope_not_overloaded(ent)
                                .map_err(|(e, code)| Diagnostic::error(name_pos, e, code)),
                            diagnostics,
                        )?
=======
                        ResolvedName::from_scope_not_overloaded(ent)
                            .map_err(|e| Diagnostic::error(name_pos, e))
                            .into_eval_result(diagnostics)?
>>>>>>> 28d2e8b1
                    }
                    NamedEntities::Overloaded(overloaded) => ResolvedName::Overloaded(
                        WithPos::new(designator.item.clone(), name_pos.clone()),
                        overloaded,
                    ),
                });
            }
            SplitName::External(ename) => {
                let ExternalName { subtype, class, .. } = ename;
                let subtype = self.resolve_subtype_indication(scope, subtype, diagnostics)?;
                return Ok(ResolvedName::ObjectName(ObjectName {
                    base: ObjectBase::ExternalName(*class),
                    type_mark: Some(subtype.type_mark().to_owned()),
                }));
            }
            SplitName::Suffix(p, s) => {
                let resolved = self.name_resolve_with_suffixes(
                    scope,
                    &p.pos,
                    &mut p.item,
                    None,
                    true,
                    diagnostics,
                )?;
                prefix = p;
                suffix = s;
                resolved
            }
        };

        // Any other suffix must collapse overloaded
        if !matches!(suffix, Suffix::CallOrIndexed(_)) {
            if let ResolvedName::Overloaded(ref des, ref overloaded) = resolved {
                let disambiguated = self
                    .disambiguate_no_actuals(
                        des,
                        {
                            // @TODO must be disambiguated with suffixes
                            None
                        },
                        overloaded,
                    )
                    .into_eval_result(diagnostics)?;

                if let Some(disambiguated) = disambiguated {
                    match disambiguated {
                        Disambiguated::Ambiguous(ents) => {
                            if let Some(types) = ambiguous_functions_to_types(&ents) {
                                if has_suffix || ttyp.is_some() {
                                    diagnostics.push(Diagnostic::ambiguous_call(des, ents));
                                }
                                resolved =
                                    ResolvedName::Expression(DisambiguatedType::Ambiguous(types));
                            } else {
                                diagnostics.error(
                                    &prefix.pos,
                                    "Procedure calls are not valid in names and expressions",
                                    ErrorCode::MismatchedKinds,
                                );
                                return Err(EvalError::Unknown);
                            }
                        }
                        Disambiguated::Unambiguous(ent) => {
                            prefix.set_unique_reference(&ent);

                            if let Some(typ) = ent.return_type() {
                                resolved =
                                    ResolvedName::Expression(DisambiguatedType::Unambiguous(typ));
                            } else {
                                diagnostics.error(
                                    &prefix.pos,
                                    "Procedure calls are not valid in names and expressions",
                                    ErrorCode::MismatchedKinds,
                                );
                                return Err(EvalError::Unknown);
                            }
                        }
                    }
                }
            }
        }

        if let Suffix::Attribute(ref mut attr) = suffix {
            let typ =
                self.attribute_suffix(name_pos, &prefix.pos, scope, &resolved, attr, diagnostics)?;
            return match typ {
                AttrResolveResult::Type(base) => Ok(ResolvedName::Type(base.into())),
                AttrResolveResult::Value(base) => Ok(ResolvedName::Expression(
                    DisambiguatedType::Unambiguous(base.into()),
                )),
            };
        }

        match resolved {
            ResolvedName::Overloaded(ref des, ref overloaded) => {
                if let Suffix::CallOrIndexed(ref mut assocs) = suffix {
                    // @TODO could be overloaded with no arguments that is indexed

                    // @TODO lookup already set reference to get O(N) instead of O(N^2) when disambiguating deeply nested ambiguous calls
                    if let Some(id) = prefix.item.get_suffix_reference() {
                        if let Some(ent) = OverloadedEnt::from_any(self.arena.get(id)) {
                            return Ok(ResolvedName::Expression(DisambiguatedType::Unambiguous(
                                ent.return_type().unwrap(),
                            )));
                        }
                    }

                    match as_fatal(self.disambiguate(
                        scope,
                        name_pos,
                        des,
                        assocs,
                        SubprogramKind::Function(if has_suffix {
                            // @TODO disambiguate based on suffixes
                            None
                        } else {
                            ttyp
                        }),
                        overloaded.entities().collect(),
                        diagnostics,
                    ))? {
                        Some(Disambiguated::Ambiguous(ents)) => {
                            if let Some(types) = ambiguous_functions_to_types(&ents) {
                                if has_suffix || ttyp.is_some() {
                                    diagnostics.push(Diagnostic::ambiguous_call(des, ents));
                                }

                                resolved =
                                    ResolvedName::Expression(DisambiguatedType::Ambiguous(types));
                            } else {
                                diagnostics.error(
                                    &prefix.pos,
                                    "Procedure calls are not valid in names and expressions",
                                    ErrorCode::MismatchedKinds,
                                );
                                return Err(EvalError::Unknown);
                            }
                        }
                        Some(Disambiguated::Unambiguous(ent)) => {
                            prefix.set_unique_reference(&ent);
                            if let Some(return_type) = ent.return_type() {
                                resolved = ResolvedName::Expression(
                                    DisambiguatedType::Unambiguous(return_type),
                                );
                            } else {
                                diagnostics.error(
                                    &prefix.pos,
                                    "Procedure calls are not valid in names and expressions",
                                    ErrorCode::MismatchedKinds,
                                );
                                return Err(EvalError::Unknown);
                            }
                        }
                        None => {
                            return Err(EvalError::Unknown);
                        }
                    }
                } else {
                    diagnostics.push(Diagnostic::unreachable(
                        name_pos,
                        "CallOrIndexed should already be handled",
                    ));
                    return Err(EvalError::Unknown);
                }
            }
            ResolvedName::ObjectName(oname) => {
                match self.resolve_typed_suffix(
                    scope,
                    &prefix.pos,
                    name_pos,
                    oname.type_mark(),
                    &mut suffix,
                    diagnostics,
                )? {
                    Some(TypeOrMethod::Type(typ)) => {
                        resolved = ResolvedName::ObjectName(oname.with_suffix(typ));
                    }
                    Some(TypeOrMethod::Method(des, name)) => {
                        resolved = ResolvedName::Overloaded(des, name);
                    }
                    None => {
                        diagnostics.push(Diagnostic::cannot_be_prefix(
                            &prefix.pos,
                            resolved,
                            suffix,
                        ));
                        return Err(EvalError::Unknown);
                    }
                }
            }
            ResolvedName::Expression(ref typ) => match typ {
                DisambiguatedType::Unambiguous(typ) => {
                    match self.resolve_typed_suffix(
                        scope,
                        &prefix.pos,
                        name_pos,
                        *typ,
                        &mut suffix,
                        diagnostics,
                    )? {
                        Some(TypeOrMethod::Type(typ)) => {
                            resolved =
                                ResolvedName::Expression(DisambiguatedType::Unambiguous(typ));
                        }
                        Some(TypeOrMethod::Method(des, name)) => {
                            resolved = ResolvedName::Overloaded(des, name);
                        }
                        None => {
                            diagnostics.push(Diagnostic::cannot_be_prefix(
                                &prefix.pos,
                                resolved,
                                suffix,
                            ));
                            return Err(EvalError::Unknown);
                        }
                    }
                }
                DisambiguatedType::Ambiguous(_) => {
                    // @TODO ambiguous error
                    return Err(EvalError::Unknown);
                }
            },

            ResolvedName::Library(ref library_name) => {
                if let Suffix::Selected(ref mut designator) = suffix {
                    resolved = ResolvedName::Design(
                        self.lookup_in_library(
                            diagnostics,
                            library_name,
                            &designator.pos,
                            &designator.item.item,
                        )
                        .map(|design| {
                            designator
                                .item
                                .reference
                                .set_unique_reference(design.into());
                            design
                        })?,
                    );
                } else {
                    diagnostics.push(Diagnostic::cannot_be_prefix(name_pos, resolved, suffix));
                    return Err(EvalError::Unknown);
                }
            }
            ResolvedName::Design(ref ent) => {
                if let Suffix::Selected(ref mut designator) = suffix {
                    let name = ent
                        .selected(&prefix.pos, designator)
                        .into_eval_result(diagnostics)?;
                    resolved = match name {
                        NamedEntities::Single(named_entity) => {
                            designator.set_reference(&name);

<<<<<<< HEAD
                            catch_diagnostic(
                                ResolvedName::from_design_not_overloaded(named_entity).map_err(
                                    |(e, code)| Diagnostic::error(&designator.pos, e, code),
                                ),
                                diagnostics,
                            )?
=======
                            ResolvedName::from_design_not_overloaded(named_entity)
                                .map_err(|e| Diagnostic::error(&designator.pos, e))
                                .into_eval_result(diagnostics)?
>>>>>>> 28d2e8b1
                        }
                        NamedEntities::Overloaded(overloaded) => {
                            // Could be used for an alias of a subprogram
                            ResolvedName::Overloaded(
                                WithPos::new(designator.item.item.clone(), designator.pos.clone()),
                                overloaded,
                            )
                        }
                    }
                } else {
                    diagnostics.push(Diagnostic::cannot_be_prefix(name_pos, resolved, suffix));
                    return Err(EvalError::Unknown);
                }
            }
            ResolvedName::Type(typ) => {
                if let Suffix::CallOrIndexed(ref mut assocs) = suffix {
                    if let Some((expr_pos, expr)) = as_type_conversion(assocs) {
                        self.check_type_conversion(scope, typ, expr_pos, expr, diagnostics)?;
                        return Ok(ResolvedName::Expression(DisambiguatedType::Unambiguous(
                            typ,
                        )));
                    }
                }

                diagnostics.push(Diagnostic::cannot_be_prefix(name_pos, resolved, suffix));
                return Err(EvalError::Unknown);
            }
            ResolvedName::Final(_) => {
                diagnostics.push(Diagnostic::cannot_be_prefix(name_pos, resolved, suffix));
                return Err(EvalError::Unknown);
            }
        }

        Ok(resolved)
    }
    // Helper function:
    // Resolve a name that must be some kind of object selection, index or slice
    // Such names occur as assignment targets and aliases
    // Takes an error message as an argument to be re-usable
    pub fn resolve_object_name(
        &self,
        scope: &Scope<'a>,
        name_pos: &SrcPos,
        name: &mut Name,
        err_msg: &'static str,
        error_code: ErrorCode,
        diagnostics: &mut dyn DiagnosticHandler,
    ) -> EvalResult<ObjectName<'a>> {
        let resolved = self.name_resolve(scope, name_pos, name, diagnostics)?;
        match resolved {
            ResolvedName::ObjectName(oname) => Ok(oname),
            ResolvedName::Library(_)
            | ResolvedName::Design(_)
            | ResolvedName::Type(_)
            | ResolvedName::Overloaded { .. }
            | ResolvedName::Expression(_)
            | ResolvedName::Final(_) => {
                diagnostics.error(
                    name_pos,
                    format!("{} {}", resolved.describe(), err_msg),
                    error_code,
                );
                Err(EvalError::Unknown)
            }
        }
    }

    pub fn type_name(
        &self,
        scope: &Scope<'a>,
        name_pos: &SrcPos,
        name: &mut Name,
        diagnostics: &mut dyn DiagnosticHandler,
    ) -> EvalResult<TypeEnt<'a>> {
        let resolved = self.name_resolve(scope, name_pos, name, diagnostics)?;
        match resolved {
            ResolvedName::Type(typ) => Ok(typ),
            ResolvedName::Library(_)
            | ResolvedName::Design(_)
            | ResolvedName::ObjectName(_)
            | ResolvedName::Overloaded { .. }
            | ResolvedName::Expression(_)
            | ResolvedName::Final(_) => {
                diagnostics.error(
                    name_pos,
                    format!("Expected type name, got {}", resolved.describe()),
                    ErrorCode::MismatchedKinds,
                );
                Err(EvalError::Unknown)
            }
        }
    }

    pub fn check_type_conversion(
        &self,
        scope: &Scope<'a>,
        typ: TypeEnt<'a>,
        pos: &SrcPos,
        expr: &mut Expression,
        diagnostics: &mut dyn DiagnosticHandler,
    ) -> FatalResult {
        if let Some(types) = as_fatal(self.expr_pos_type(scope, pos, expr, diagnostics))? {
            match types {
                ExpressionType::Unambiguous(ctyp) => {
                    if !typ.base().is_closely_related(ctyp.base()) {
                        diagnostics.error(
                            pos,
                            format!(
                                "{} cannot be converted to {}",
                                ctyp.describe(),
                                typ.describe()
                            ),
                            ErrorCode::TypeMismatch,
                        )
                    }
                }
                ExpressionType::String
                | ExpressionType::Ambiguous(_)
                | ExpressionType::Null
                | ExpressionType::Aggregate => diagnostics.error(
                    pos,
                    format!(
                        "{} cannot be the argument of type conversion",
                        types.describe()
                    ),
                    ErrorCode::MismatchedKinds,
                ),
            }
        }
        Ok(())
    }

    /// Analyze a name that is part of an expression that could be ambiguous
    pub fn expression_name_types(
        &self,
        scope: &Scope<'a>,
        expr_pos: &SrcPos,
        name: &mut Name,
        diagnostics: &mut dyn DiagnosticHandler,
    ) -> EvalResult<DisambiguatedType<'a>> {
        let resolved =
            self.name_resolve_with_suffixes(scope, expr_pos, name, None, false, diagnostics)?;
        match self.name_to_type(expr_pos, name.suffix_reference_mut(), resolved) {
            Ok(Some(typ)) => Ok(typ),
            Ok(None) => Err(EvalError::Unknown),
            Err(diag) => {
                diagnostics.push(diag);
                Err(EvalError::Unknown)
            }
        }
    }

    /// Analyze a name that is part of an expression that must be unambiguous
    pub fn expression_name_with_ttyp(
        &self,
        scope: &Scope<'a>,
        expr_pos: &SrcPos,
        name: &mut Name,
        ttyp: TypeEnt<'a>,
        diagnostics: &mut dyn DiagnosticHandler,
    ) -> FatalResult {
        if let Some(resolved) = as_fatal(self.name_resolve_with_suffixes(
            scope,
            expr_pos,
            name,
            Some(ttyp),
            false,
            diagnostics,
        ))? {
            // @TODO target_type already used above, functions could probably be simplified
            match self.name_to_unambiguous_type(
                expr_pos,
                &resolved,
                ttyp,
                name.suffix_reference_mut(),
            ) {
                Ok(Some(type_mark)) => {
                    if !self.can_be_target_type(type_mark, ttyp.base()) {
                        diagnostics.push(Diagnostic::type_mismatch(
                            expr_pos,
                            &resolved.describe_type(),
                            ttyp,
                        ));
                    }
                }
                Ok(None) => {}
                Err(diag) => {
                    diagnostics.push(diag);
                }
            }
        }
        Ok(())
    }

    /// Analyze an indexed name where the prefix entity is already known
    /// Returns the type of the array element
    pub fn analyze_indexed_name(
        &self,
        scope: &Scope<'a>,
        name_pos: &SrcPos,
        suffix_pos: &SrcPos,
        type_mark: TypeEnt<'a>,
        indexes: &mut [Index],
        diagnostics: &mut dyn DiagnosticHandler,
    ) -> EvalResult<TypeEnt<'a>> {
        let base_type = type_mark.base_type();

        let base_type = if let Type::Access(ref subtype, ..) = base_type.kind() {
            subtype.base_type()
        } else {
            base_type
        };

        if let Type::Array {
            indexes: ref index_types,
            elem_type,
            ..
        } = base_type.kind()
        {
            if indexes.len() != index_types.len() {
                diagnostics.push(Diagnostic::dimension_mismatch(
                    name_pos,
                    base_type,
                    indexes.len(),
                    index_types.len(),
                ))
            }

            for index in indexes.iter_mut() {
                self.expr_pos_unknown_ttyp(scope, index.pos, index.expr, diagnostics)?;
            }

            Ok(*elem_type)
        } else {
<<<<<<< HEAD
            Err(Diagnostic::error(
                suffix_pos,
                format!("{} cannot be indexed", type_mark.describe()),
                ErrorCode::MismatchedKinds,
            )
            .into())
=======
            bail!(
                diagnostics,
                Diagnostic::error(
                    suffix_pos,
                    format!("{} cannot be indexed", type_mark.describe()),
                )
            );
>>>>>>> 28d2e8b1
        }
    }

    pub fn lookup_selected(
        &self,
        diagnostics: &mut dyn DiagnosticHandler,
        prefix_pos: &SrcPos,
        prefix: EntRef<'a>,
        suffix: &mut WithPos<WithRef<Designator>>,
    ) -> EvalResult<NamedEntities<'a>> {
        match prefix.actual_kind() {
            AnyEntKind::Library => {
                let library_name = prefix.designator().expect_identifier();
                let named_entity = self.lookup_in_library(
                    diagnostics,
                    library_name,
                    &suffix.pos,
                    &suffix.item.item,
                )?;
                suffix
                    .item
                    .reference
                    .set_unique_reference(named_entity.into());
                Ok(NamedEntities::new(named_entity.into()))
            }
            AnyEntKind::Object(ref object) => Ok(object
                .subtype
                .type_mark()
                .selected(prefix_pos, suffix)
                .into_eval_result(diagnostics)?
                .into_any()),
            AnyEntKind::ObjectAlias { ref type_mark, .. } => Ok(type_mark
                .selected(prefix_pos, suffix)
                .into_eval_result(diagnostics)?
                .into_any()),
            AnyEntKind::ExternalAlias { ref type_mark, .. } => Ok(type_mark
                .selected(prefix_pos, suffix)
                .into_eval_result(diagnostics)?
                .into_any()),
            AnyEntKind::ElementDeclaration(ref subtype) => Ok(subtype
                .type_mark()
                .selected(prefix_pos, suffix)
                .into_eval_result(diagnostics)?
                .into_any()),
            AnyEntKind::Design(_) => {
<<<<<<< HEAD
                let design = DesignEnt::from_any(prefix).ok_or_else(|| {
                    Diagnostic::internal(
                        &suffix.pos,
                        format!(
                            "Internal error when expecting design unit, got {}",
                            prefix.describe()
                        ),
                    )
                })?;
=======
                let design = DesignEnt::from_any(prefix)
                    .ok_or_else(|| {
                        Diagnostic::error(
                            &suffix.pos,
                            format!(
                                "Internal error when expecting design unit, got {}",
                                prefix.describe()
                            ),
                        )
                    })
                    .into_eval_result(diagnostics)?;
>>>>>>> 28d2e8b1

                let named = design
                    .selected(prefix_pos, suffix)
                    .into_eval_result(diagnostics)?;
                Ok(named)
            }

            _ => {
                bail!(
                    diagnostics,
                    Diagnostic::invalid_selected_name_prefix(prefix, prefix_pos)
                );
            }
        }
    }
}

fn plural(singular: &'static str, plural: &'static str, count: usize) -> &'static str {
    if count == 1 {
        singular
    } else {
        plural
    }
}

impl Declaration {
    pub fn describe(&self) -> &'static str {
        match self {
            Declaration::Object(ObjectDeclaration { class, .. }) => match class {
                ObjectClass::Constant => "constant",
                ObjectClass::Signal => "signal",
                ObjectClass::Variable => "variable",
                ObjectClass::SharedVariable => "shared variable",
            },
            Declaration::File(_) => "file",
            Declaration::Type(TypeDeclaration { def, .. }) => match def {
                TypeDefinition::Subtype(_) => "subtype",
                _ => "type",
            },
            Declaration::Component(_) => "component",
            Declaration::Attribute(attribute) => match attribute {
                Attribute::Specification(_) => "attribute specification",
                Attribute::Declaration(_) => "attribute",
            },
            Declaration::Alias(_) => "alias",
            Declaration::SubprogramDeclaration(_) => "subprogram",
            Declaration::SubprogramInstantiation(_) => "subprogram instantiation",
            Declaration::SubprogramBody(_) => "subprogram body",
            Declaration::Use(_) => "use",
            Declaration::Package(_) => "package instantiation",
            Declaration::Configuration(_) => "configuration",
        }
    }
}

impl Diagnostic {
    fn cannot_be_prefix(prefix_pos: &SrcPos, resolved: ResolvedName, suffix: Suffix) -> Diagnostic {
        let suffix_desc = match suffix {
            Suffix::Selected(_) => "selected",
            Suffix::All => "accessed with .all",
            Suffix::Slice(_) => "sliced",
            Suffix::Attribute(_) => "the prefix of an attribute",
            Suffix::CallOrIndexed(ref assoc) => {
                if could_be_indexed_name(assoc) {
                    "indexed"
                } else {
                    "called as a function"
                }
            }
        };

        let (name_desc, error_code) = if matches!(suffix, Suffix::CallOrIndexed(ref assoc) if !could_be_indexed_name(assoc) )
        {
            // When something cannot be called as a function the type is not relevant
            (resolved.describe(), ErrorCode::InvalidCall)
        } else {
            (resolved.describe_type(), ErrorCode::MismatchedKinds)
        };

        Diagnostic::error(
            prefix_pos,
            format!("{name_desc} cannot be {suffix_desc}"),
            error_code,
        )
    }

    fn cannot_be_prefix_of_attribute(
        prefix_pos: &SrcPos,
        resolved: &ResolvedName,
        attr: &AttributeSuffix,
    ) -> Diagnostic {
        Diagnostic::error(
            prefix_pos,
            format!(
                "{} cannot be the the prefix of '{} attribute",
                resolved.describe_type(),
                attr.attr
            ),
            ErrorCode::CannotBePrefixed,
        )
    }

    fn dimension_mismatch(
        pos: &SrcPos,
        base_type: TypeEnt,
        got: usize,
        expected: usize,
    ) -> Diagnostic {
        let mut diag = Diagnostic::error(
            pos,
            "Number of indexes does not match array dimension",
            ErrorCode::DimensionMismatch,
        );

        if let Some(decl_pos) = base_type.decl_pos() {
            diag.add_related(
                decl_pos,
                capitalize(&format!(
                    "{} has {} {}, got {} {}",
                    base_type.describe(),
                    expected,
                    plural("dimension", "dimensions", expected),
                    got,
                    plural("index", "indexes", got),
                )),
            );
        }

        diag
    }

    /// An internal logic error that we want to show to the user to get bug reports
    fn unreachable(pos: &SrcPos, expected: &str) -> Diagnostic {
        Diagnostic::warning(
            pos,
            format!("Internal error, unreachable code {expected}"),
            ErrorCode::Internal,
        )
    }

    pub fn ambiguous_call<'a>(
        call_name: &WithPos<Designator>,
        candidates: impl IntoIterator<Item = OverloadedEnt<'a>>,
    ) -> Diagnostic {
        let mut diag = Diagnostic::error(
            &call_name.pos,
            format!("Ambiguous call to {}", call_name.item.describe()),
            ErrorCode::AmbiguousCall,
        );
        diag.add_subprogram_candidates("Might be", candidates);
        diag
    }
}

fn check_no_attr_argument(suffix: &AttributeSuffix, diagnostics: &mut dyn DiagnosticHandler) {
    if let Some(ref expr) = suffix.expr {
        diagnostics.error(
            &expr.pos,
            format!("'{} attribute does not take an argument", suffix.attr),
            ErrorCode::TooManyArguments,
        )
    }
}

fn check_no_sattr_argument(
    attr: SignalAttribute,
    expr: Option<&mut WithPos<Expression>>,
    diagnostics: &mut dyn DiagnosticHandler,
) {
    if let Some(ref expr) = expr {
        diagnostics.error(
            &expr.pos,
            format!("'{attr} attribute does not take an argument"),
            ErrorCode::TooManyArguments,
        )
    }
}

fn check_single_argument<'a>(
    pos: &SrcPos,
    suffix: &'a mut AttributeSuffix,
    diagnostics: &mut dyn DiagnosticHandler,
) -> Option<&'a mut WithPos<Expression>> {
    if let Some(ref mut expr) = suffix.expr {
        Some(expr)
    } else {
        diagnostics.error(
            pos,
            format!("'{} attribute requires a single argument", suffix.attr),
            ErrorCode::Unassociated,
        );
        None
    }
}

fn ambiguous_functions_to_types<'a>(
    overloaded: &[OverloadedEnt<'a>],
) -> Option<FnvHashSet<BaseType<'a>>> {
    let types: FnvHashSet<_> = overloaded
        .iter()
        .filter_map(|ent| ent.return_type())
        .map(|typ| typ.base())
        .collect();

    if !types.is_empty() {
        Some(types)
    } else {
        None
    }
}

#[cfg(test)]
mod test {
    use super::*;
    use assert_matches::assert_matches;

    use crate::analysis::tests::TestSetup;
    use crate::syntax::test::check_diagnostics;
    use crate::syntax::test::Code;

    impl<'a> TestSetup<'a> {
        fn name_resolve(
            &'a self,
            code: &Code,
            ttyp: Option<TypeEnt<'a>>,
            diagnostics: &mut dyn DiagnosticHandler,
        ) -> EvalResult<ResolvedName<'a>> {
            let mut name = code.name();
            self.ctx().name_resolve_with_suffixes(
                &self.scope,
                &name.pos,
                &mut name.item,
                ttyp,
                false,
                diagnostics,
            )
        }

        fn expression_name_with_ttyp(
            &'a self,
            code: &Code,
            ttyp: TypeEnt<'a>,
            diagnostics: &mut dyn DiagnosticHandler,
        ) {
            let mut name = code.name();
            self.ctx()
                .expression_name_with_ttyp(
                    &self.scope,
                    &name.pos,
                    &mut name.item,
                    ttyp,
                    diagnostics,
                )
                .unwrap()
        }

        fn expression_name_types(
            &'a self,
            code: &Code,
            diagnostics: &mut dyn DiagnosticHandler,
        ) -> Option<DisambiguatedType<'a>> {
            let mut name = code.name();
            as_fatal(self.ctx().expression_name_types(
                &self.scope,
                &name.pos,
                &mut name.item,
                diagnostics,
            ))
            .unwrap()
        }
    }

    #[test]
    fn consecutive_name_attributes() {
        let test = TestSetup::new();
        test.declarative_part(
            "\
variable a: natural range 0 to 9 := 9;
variable b: natural range 0 to a'subtype'high;
        ",
        );
        assert_matches!(
            test.name_resolve(&test.snippet("b"), None, &mut NoDiagnostics),
            Ok(ResolvedName::ObjectName(_))
        );
    }

    #[test]
    fn element_subtype_for_non_arrays() {
        let test = TestSetup::new();
        test.declarative_part(
            "
variable thevar : integer;
        ",
        );
        let code = test.snippet("thevar'element");
        let mut diagnostics = Vec::new();
        assert_eq!(
            test.name_resolve(&code, None, &mut diagnostics),
            Err(EvalError::Unknown)
        );
        check_diagnostics(
            diagnostics,
            vec![Diagnostic::error(
                code.s1("thevar'element"),
                "The element attribute can only be used for array types",
                ErrorCode::IllegalAttribute,
            )],
        )
    }

    #[test]
    fn element_type_attributes_on_non_object_types() {
        let test = TestSetup::new();
        test.declarative_part(
            "
type my_type is array(natural range<>) of integer;
        ",
        );
        let code = test.snippet("my_type'subtype");
        let mut diagnostics = Vec::new();
        assert_eq!(
            test.name_resolve(&code, None, &mut diagnostics),
            Err(EvalError::Unknown)
        );
        check_diagnostics(
            diagnostics,
            vec![Diagnostic::error(
                code.s1("my_type'subtype"),
                "The subtype attribute can only be used on objects, not array type 'my_type'",
                ErrorCode::IllegalAttribute,
            )],
        )
    }

    #[test]
    fn consecutive_type_attributes() {
        let test = TestSetup::new();
        test.declarative_part(
            "
variable x: integer;
        ",
        );
        let code = test.snippet("x'subtype'subtype'high");
        let mut diagnostics = Vec::new();
        assert_eq!(
            test.name_resolve(&code, None, &mut diagnostics),
            Err(EvalError::Unknown)
        );
        check_diagnostics(
            diagnostics,
            vec![Diagnostic::error(
                code.s1("x'subtype'subtype"),
                "The subtype attribute can only be used on objects, not integer type 'INTEGER'",
                ErrorCode::IllegalAttribute,
            )],
        )
    }

    #[test]
    fn object_name() {
        let test = TestSetup::new();
        test.declarative_part("constant c0 : natural := 0;");
        assert_matches!(
            test.name_resolve(&test.snippet("c0"), None, &mut NoDiagnostics),
            Ok(ResolvedName::ObjectName(_))
        );
    }

    #[test]
    fn selected_object_name() {
        let test = TestSetup::new();
        test.declarative_part(
            "
type rec_t is record
  field : natural;
end record;
constant c0 : rec_t := (others => 0);
",
        );

        assert_matches!(test.name_resolve(&test.snippet("c0.field"), None, &mut NoDiagnostics), 
            Ok(ResolvedName::ObjectName(oname)) if oname.type_mark() == test.lookup_type("natural"));
    }

    #[test]
    fn access_all() {
        let test = TestSetup::new();
        test.declarative_part(
            "
type ptr_t is access integer_vector;
variable vptr : ptr_t;
",
        );
        let resolved = test.name_resolve(&test.snippet("vptr.all"), None, &mut NoDiagnostics);
        assert_matches!(resolved, Ok(ResolvedName::ObjectName(oname)) if oname.type_mark() == test.lookup_type("integer_vector"));
    }

    #[test]
    fn indexed_name() {
        let test = TestSetup::new();
        test.declarative_part(
            "
variable c0 : integer_vector(0 to 1);
",
        );
        let resolved = test.name_resolve(&test.snippet("c0(0)"), None, &mut NoDiagnostics);
        assert_matches!(resolved, Ok(ResolvedName::ObjectName(oname)) if oname.type_mark() == test.lookup_type("integer"));
    }

    #[test]
    fn indexed_name_type() {
        let test = TestSetup::new();
        test.declarative_part(
            "
variable c0 : integer_vector(0 to 1);
",
        );
        let code = test.snippet("c0('a')");
        let mut diagnostics = Vec::new();
        let resolved = test.name_resolve(&code, None, &mut diagnostics);
        assert_matches!(resolved, Ok(ResolvedName::ObjectName(oname)) if oname.type_mark() == test.lookup_type("integer"));
        check_diagnostics(
            diagnostics,
            vec![Diagnostic::error(
                code.s1("'a'"),
                "character literal does not match integer type 'INTEGER'",
                ErrorCode::TypeMismatch,
            )],
        )
    }

    #[test]
    fn indexed_name_cannot_be_call() {
        let test = TestSetup::new();
        test.declarative_part(
            "
variable c0 : integer_vector(0 to 1);
",
        );
        let code = test.snippet("c0(open)");
        let mut diagnostics = Vec::new();
        assert_eq!(
            test.name_resolve(&test.snippet("c0(open)"), None, &mut diagnostics),
            Err(EvalError::Unknown)
        );

        check_diagnostics(
            diagnostics,
            vec![Diagnostic::error(
                &code.s1("c0"),
                "variable 'c0' cannot be called as a function",
                ErrorCode::InvalidCall,
            )],
        );
    }

    #[test]
    fn overloaded_name() {
        let test = TestSetup::new();
        assert_matches!(
            test.name_resolve(&test.snippet("true"), None, &mut NoDiagnostics),
            Ok(ResolvedName::Overloaded { .. })
        );
    }

    #[test]
    fn call_result() {
        let test = TestSetup::new();
        test.declarative_part(
            "
function fun(arg: natural) return integer;
        ",
        );
        assert_eq!(
            test.name_resolve(&test.snippet("fun(0)"), None, &mut NoDiagnostics),
            Ok(ResolvedName::Expression(DisambiguatedType::Unambiguous(
                test.lookup_type("integer")
            ))),
        );
    }

    #[test]
    fn disambiguates_call_with_arguments_by_return_type() {
        let test = TestSetup::new();
        test.declarative_part(
            "
function fun(arg: natural) return integer;
function fun(arg: natural) return character;
        ",
        );
        test.expression_name_with_ttyp(
            &test.snippet("fun(0)"),
            test.lookup_type("integer"),
            &mut NoDiagnostics,
        );
    }

    #[test]
    fn overloaded_name_can_be_selected() {
        let test = TestSetup::new();
        test.declarative_part(
            "
type rec_t is record
    fld : natural;
end record;

function foo return rec_t;
",
        );
        test.expression_name_with_ttyp(
            &test.snippet("foo.fld"),
            test.lookup_type("natural"),
            &mut NoDiagnostics,
        );
    }

    #[test]
    fn procedure_cannot_be_used() {
        let test = TestSetup::new();
        test.declarative_part(
            "
procedure proc(arg: natural);
        ",
        );
        let mut diagnostics = Vec::new();
        let code = test.snippet("proc(0)");
        assert_eq!(
            test.name_resolve(&code, None, &mut diagnostics),
            Err(EvalError::Unknown)
        );
        check_diagnostics(
            diagnostics,
            vec![Diagnostic::error(
                code.s1("proc"),
                "Procedure calls are not valid in names and expressions",
                ErrorCode::MismatchedKinds,
            )],
        );
    }

    #[test]
    fn file_can_be_expression() {
        let test = TestSetup::new();
        test.declarative_part(
            "
type file_t is file of character;
file myfile : file_t;
",
        );
        let code = test.snippet("myfile");
        assert_eq!(
            test.expression_name_types(&code, &mut NoDiagnostics),
            Some(DisambiguatedType::Unambiguous(test.lookup_type("file_t"))),
        )
    }

    #[test]
    fn disambiguates_by_target_type() {
        let test = TestSetup::new();
        test.declarative_part(
            "
type enum1_t is (alpha, beta);
type enum2_t is (alpha, beta);
",
        );
        let code = test.snippet("alpha");
        test.expression_name_with_ttyp(&code, test.lookup_type("enum2_t"), &mut NoDiagnostics);
    }

    #[test]
    fn fcall_result_can_be_sliced() {
        let test = TestSetup::new();
        test.declarative_part(
            "
function myfun(arg : integer) return string;
",
        );
        let code = test.snippet("myfun(0)(0 to 1)");
        assert_eq!(
            test.name_resolve(&code, None, &mut NoDiagnostics),
            Ok(ResolvedName::Expression(DisambiguatedType::Unambiguous(
                test.lookup_type("string")
            )))
        );
    }

    #[test]
    fn fcall_without_actuals_can_be_sliced() {
        let test = TestSetup::new();
        test.declarative_part(
            "
function myfun return string;
",
        );
        let code = test.snippet("myfun(0 to 1)");
        assert_eq!(
            test.name_resolve(&code, None, &mut NoDiagnostics),
            Ok(ResolvedName::Expression(DisambiguatedType::Unambiguous(
                test.lookup_type("string")
            )))
        );
    }

    #[test]
    fn disambiguates_with_target_type() {
        let test = TestSetup::new();
        test.declarative_part(
            "
type enum1_t is (alpha, beta);
type enum2_t is (alpha, beta);
",
        );
        let code = test.snippet("alpha");
        test.expression_name_with_ttyp(&code, test.lookup_type("enum1_t"), &mut NoDiagnostics);
    }

    #[test]
    fn slice_access_type() {
        let test = TestSetup::new();
        test.declarative_part(
            "
type ptr_t is access integer_vector;
variable vptr : ptr_t; 
",
        );
        let code = test.snippet("vptr(0 to 1)");
        assert_matches!(
            test.name_resolve(&code, None, &mut NoDiagnostics),
            Ok(ResolvedName::ObjectName(oname)) if oname.type_mark() == test.lookup_type("integer_vector")
        );
    }

    #[test]
    fn index_access_type() {
        let test = TestSetup::new();
        test.declarative_part(
            "
type ptr_t is access integer_vector;
variable vptr : ptr_t; 
",
        );
        let code = test.snippet("vptr(0)");
        assert_matches!(
            test.name_resolve(&code, None, &mut NoDiagnostics),
            Ok(ResolvedName::ObjectName(oname)) if oname.type_mark() == test.lookup_type("integer")
        );
    }

    #[test]
    fn slice_with_integer_discrete_range() {
        let test = TestSetup::new();
        test.declarative_part(
            "
subtype sub_t is integer range 0 to 3;
variable c0 : integer_vector(0 to 6);
",
        );
        let code = test.snippet("c0(sub_t)");
        assert_matches!(
            test.name_resolve(&code, None, &mut NoDiagnostics),
            Ok(ResolvedName::ObjectName(oname)) if oname.type_mark() == test.lookup_type("integer_vector")
        );
    }

    #[test]
    fn slice_with_enum_discrete_range() {
        let test = TestSetup::new();
        test.declarative_part(
            "
type enum_t is (a, b, c);
type arr_t is array (enum_t) of character;
subtype sub_t is enum_t range a to b;
variable c0 : arr_t(a to c);
",
        );
        let code = test.snippet("c0(sub_t)");
        assert_matches!(
            test.name_resolve(&code, None, &mut NoDiagnostics),
            Ok(ResolvedName::ObjectName(oname)) if oname.type_mark() == test.lookup_type("arr_t")
        );
    }

    #[test]
    fn slice_with_bad_type() {
        let test = TestSetup::new();
        test.declarative_part(
            "
variable c0 : integer_vector(0 to 6);
",
        );
        let code = test.snippet("c0(real)");
        let mut diagnostics = Vec::new();
        assert_eq!(
            test.name_resolve(&code, None, &mut diagnostics),
            Err(EvalError::Unknown)
        );
        check_diagnostics(
            diagnostics,
            vec![Diagnostic::error(
                code.s1("real"),
                "real type 'REAL' cannot be used as a discrete range",
                ErrorCode::MismatchedKinds,
            )],
        )
    }

    #[test]
    fn cannot_slice_multi_dimensional_array() {
        let test = TestSetup::new();
        test.declarative_part(
            "
type arr_t is array (natural range 0 to 1, natural range 0 to 1) of character;
variable c0 : arr_t;
",
        );
        let code = test.snippet("c0(0 to 1)");
        let mut diagnostics = Vec::new();
        let _ = test.name_resolve(&code, None, &mut diagnostics);
        check_diagnostics(
            diagnostics,
            vec![Diagnostic::error(
                code.s1("c0(0 to 1)"),
                "Cannot slice 2-dimensional array type 'arr_t'",
                ErrorCode::MismatchedKinds,
            )],
        )
    }

    #[test]
    fn scalar_type_attribute() {
        let test = TestSetup::new();
        let code = test.snippet("integer'left");
        assert_eq!(
            test.name_resolve(&code, None, &mut NoDiagnostics),
            Ok(ResolvedName::Expression(DisambiguatedType::Unambiguous(
                test.lookup_type("integer")
            )))
        );
        let code = test.snippet("integer'right");
        assert_eq!(
            test.name_resolve(&code, None, &mut NoDiagnostics),
            Ok(ResolvedName::Expression(DisambiguatedType::Unambiguous(
                test.lookup_type("integer")
            )))
        );
        let code = test.snippet("integer'high");
        assert_eq!(
            test.name_resolve(&code, None, &mut NoDiagnostics),
            Ok(ResolvedName::Expression(DisambiguatedType::Unambiguous(
                test.lookup_type("integer")
            )))
        );
        let code = test.snippet("integer'low");
        assert_eq!(
            test.name_resolve(&code, None, &mut NoDiagnostics),
            Ok(ResolvedName::Expression(DisambiguatedType::Unambiguous(
                test.lookup_type("integer")
            )))
        );
    }

    #[test]
    fn array_type_attribute() {
        let test = TestSetup::new();
        test.declarative_part(
            "
type arr_t is array (integer range 0 to 3) of integer;        
        ",
        );
        let code = test.snippet("arr_t'left");
        assert_eq!(
            test.name_resolve(&code, None, &mut NoDiagnostics),
            Ok(ResolvedName::Expression(DisambiguatedType::Unambiguous(
                test.lookup_type("integer")
            )))
        );
    }

    #[test]
    fn array_2d_type_attribute() {
        let test = TestSetup::new();
        test.declarative_part(
            "
type arr_t is array (integer range 0 to 3, character range 'a' to 'c') of integer;        
        ",
        );
        let code = test.snippet("arr_t'left(1)");
        assert_eq!(
            test.name_resolve(&code, None, &mut NoDiagnostics),
            Ok(ResolvedName::Expression(DisambiguatedType::Unambiguous(
                test.lookup_type("integer")
            )))
        );

        let code = test.snippet("arr_t'left(2)");
        assert_eq!(
            test.name_resolve(&code, None, &mut NoDiagnostics),
            Ok(ResolvedName::Expression(DisambiguatedType::Unambiguous(
                test.lookup_type("character")
            )))
        );

        let code = test.snippet("arr_t'left(3)");
        let mut diagnostics = Vec::new();
        assert_eq!(
            test.name_resolve(&code, None, &mut diagnostics),
            Err(EvalError::Unknown)
        );
        check_diagnostics(
            diagnostics,
            vec![Diagnostic::error(
                code.s1("3"),
                "Index 3 out of range for array with 2 dimensions, expected 1 to 2",
                ErrorCode::DimensionMismatch,
            )],
        );

        let code = test.snippet("arr_t'left(1+1)");
        let mut diagnostics = Vec::new();
        assert_eq!(
            test.name_resolve(&code, None, &mut diagnostics),
            Err(EvalError::Unknown)
        );
        check_diagnostics(
            diagnostics,
            vec![Diagnostic::error(
                code.s1("1+1"),
                "Expected an integer literal",
                ErrorCode::MismatchedKinds,
            )],
        )
    }

    #[test]
    fn length_attribute_of_array_type() {
        let test = TestSetup::new();

        test.declarative_part(
            "
type arr_t is array (integer range 0 to 3) of integer;        
        ",
        );

        let code = test.snippet("arr_t'length");
        assert_eq!(
            test.name_resolve(&code, None, &mut NoDiagnostics),
            Ok(ResolvedName::Expression(DisambiguatedType::Unambiguous(
                test.ctx().universal_integer().into()
            )))
        );
    }

    #[test]
    fn length_attribute_of_array_object() {
        let test = TestSetup::new();

        test.declarative_part(
            "
type arr_t is array (integer range 0 to 3) of integer;        
constant c0 : arr_t := (others => 0);
        ",
        );

        let code = test.snippet("c0'length");
        assert_eq!(
            test.name_resolve(&code, None, &mut NoDiagnostics),
            Ok(ResolvedName::Expression(DisambiguatedType::Unambiguous(
                test.ctx().universal_integer().into()
            )))
        );
    }

    #[test]
    fn ascending_descending() {
        let test = TestSetup::new();

        test.declarative_part(
            "
type arr_t is array (integer range 0 to 3) of integer;        
constant c0 : arr_t := (others => 0);
        ",
        );

        let code = test.snippet("c0'ascending");
        assert_eq!(
            test.name_resolve(&code, None, &mut NoDiagnostics),
            Ok(ResolvedName::Expression(DisambiguatedType::Unambiguous(
                test.ctx().boolean()
            )))
        );

        let code = test.snippet("arr_t'descending");
        assert_eq!(
            test.name_resolve(&code, None, &mut NoDiagnostics),
            Ok(ResolvedName::Expression(DisambiguatedType::Unambiguous(
                test.ctx().boolean()
            )))
        );
    }

    #[test]
    fn image() {
        let test = TestSetup::new();

        let code = test.snippet("natural'image(0)");
        assert_eq!(
            test.name_resolve(&code, None, &mut NoDiagnostics),
            Ok(ResolvedName::Expression(DisambiguatedType::Unambiguous(
                test.ctx().string()
            )))
        );

        let code = test.snippet("natural'image");
        let mut diagnostics = Vec::new();
        assert_eq!(
            test.name_resolve(&code, None, &mut diagnostics),
            Ok(ResolvedName::Expression(DisambiguatedType::Unambiguous(
                test.ctx().string()
            )))
        );
        check_diagnostics(
            diagnostics,
            vec![Diagnostic::error(
                code.pos(),
                "'image attribute requires a single argument",
                ErrorCode::Unassociated,
            )],
        )
    }

    #[test]
    fn attribute_no_arg() {
        let test = TestSetup::new();

        let code = test.snippet("integer'low(0)");
        let mut diagnostics = Vec::new();
        assert_eq!(
            test.name_resolve(&code, None, &mut diagnostics),
            Ok(ResolvedName::Expression(DisambiguatedType::Unambiguous(
                test.ctx().integer()
            )))
        );
        check_diagnostics(
            diagnostics,
            vec![Diagnostic::error(
                code.s1("0"),
                "'low attribute does not take an argument",
                ErrorCode::TooManyArguments,
            )],
        )
    }

    #[test]
    fn value() {
        let test = TestSetup::new();

        let code = test.snippet("integer'value(\"0\")");
        assert_eq!(
            test.name_resolve(&code, None, &mut NoDiagnostics),
            Ok(ResolvedName::Expression(DisambiguatedType::Unambiguous(
                test.ctx().integer()
            )))
        );
    }

    #[test]
    fn discrete_attributes() {
        let test = TestSetup::new();

        let code = test.snippet("character'pos('a')");
        assert_eq!(
            test.name_resolve(&code, None, &mut NoDiagnostics),
            Ok(ResolvedName::Expression(DisambiguatedType::Unambiguous(
                test.ctx().universal_integer().into()
            )))
        );

        let code = test.snippet("character'val(0)");
        assert_eq!(
            test.name_resolve(&code, None, &mut NoDiagnostics),
            Ok(ResolvedName::Expression(DisambiguatedType::Unambiguous(
                test.ctx().character()
            )))
        );

        let code = test.snippet("character'val('a')");
        let mut diagnostics = Vec::new();
        assert_eq!(
            test.name_resolve(&code, None, &mut diagnostics),
            Ok(ResolvedName::Expression(DisambiguatedType::Unambiguous(
                test.ctx().character()
            )))
        );
        check_diagnostics(
            diagnostics,
            vec![Diagnostic::error(
                code.s1("'a'"),
                "character literal does not match type universal_integer",
                ErrorCode::TypeMismatch,
            )],
        );

        let code = test.snippet("character'succ('a')");
        assert_eq!(
            test.name_resolve(&code, None, &mut NoDiagnostics),
            Ok(ResolvedName::Expression(DisambiguatedType::Unambiguous(
                test.ctx().character()
            )))
        );

        let code = test.snippet("character'pred('a')");
        assert_eq!(
            test.name_resolve(&code, None, &mut NoDiagnostics),
            Ok(ResolvedName::Expression(DisambiguatedType::Unambiguous(
                test.ctx().character()
            )))
        );

        let code = test.snippet("character'leftof('a')");
        assert_eq!(
            test.name_resolve(&code, None, &mut NoDiagnostics),
            Ok(ResolvedName::Expression(DisambiguatedType::Unambiguous(
                test.ctx().character()
            )))
        );

        let code = test.snippet("character'rightof('a')");
        assert_eq!(
            test.name_resolve(&code, None, &mut NoDiagnostics),
            Ok(ResolvedName::Expression(DisambiguatedType::Unambiguous(
                test.ctx().character()
            )))
        );
    }

    /// This is a regression test
    #[test]
    fn val_attribute_with_overloaded_name() {
        let test = TestSetup::new();

        test.declarative_part(
            "
impure function pop return integer is
begin
end function;

impure function pop return boolean is
begin
end function;

type enum_t is (alpha, beta);
        ",
        );
        let code = test.snippet("enum_t'val(pop)");
        assert_eq!(
            test.name_resolve(&code, None, &mut NoDiagnostics),
            Ok(ResolvedName::Expression(DisambiguatedType::Unambiguous(
                test.lookup_type("enum_t")
            )))
        );
    }

    #[test]
    fn signal_attributes_on_non_signal() {
        let test = TestSetup::new();
        test.declarative_part(
            "
variable thevar : integer;
        ",
        );
        let code = test.snippet("thevar'delayed(0 ns)");
        let mut diagnostics = Vec::new();
        assert_eq!(
            test.name_resolve(&code, None, &mut diagnostics),
            Err(EvalError::Unknown)
        );
        check_diagnostics(
            diagnostics,
            vec![Diagnostic::error(
                code.s1("thevar"),
                "Expected signal prefix for 'delayed attribute, got variable 'thevar'",
                ErrorCode::MismatchedKinds,
            )],
        )
    }

    #[test]
    fn signal_attributes() {
        let test = TestSetup::new();
        test.declarative_part(
            "
signal thesig : integer; 
        ",
        );

        let code = test.snippet("thesig'delayed(0 ns)");
        assert_eq!(
            test.name_resolve(&code, None, &mut NoDiagnostics),
            Ok(ResolvedName::Expression(DisambiguatedType::Unambiguous(
                test.ctx().integer()
            )))
        );

        let code = test.snippet("thesig'delayed");
        assert_eq!(
            test.name_resolve(&code, None, &mut NoDiagnostics),
            Ok(ResolvedName::Expression(DisambiguatedType::Unambiguous(
                test.ctx().integer()
            )))
        );

        let code = test.snippet("thesig'stable(0 ns)");
        assert_eq!(
            test.name_resolve(&code, None, &mut NoDiagnostics),
            Ok(ResolvedName::Expression(DisambiguatedType::Unambiguous(
                test.ctx().boolean()
            )))
        );

        let code = test.snippet("thesig'quiet(0 ns)");
        assert_eq!(
            test.name_resolve(&code, None, &mut NoDiagnostics),
            Ok(ResolvedName::Expression(DisambiguatedType::Unambiguous(
                test.ctx().boolean()
            )))
        );

        let code = test.snippet("thesig'transaction");
        assert_eq!(
            test.name_resolve(&code, None, &mut NoDiagnostics),
            Ok(ResolvedName::Expression(DisambiguatedType::Unambiguous(
                test.ctx().bit()
            )))
        );

        let code = test.snippet("thesig'event");
        assert_eq!(
            test.name_resolve(&code, None, &mut NoDiagnostics),
            Ok(ResolvedName::Expression(DisambiguatedType::Unambiguous(
                test.ctx().boolean()
            )))
        );

        let code = test.snippet("thesig'active");
        assert_eq!(
            test.name_resolve(&code, None, &mut NoDiagnostics),
            Ok(ResolvedName::Expression(DisambiguatedType::Unambiguous(
                test.ctx().boolean()
            )))
        );

        let code = test.snippet("thesig'last_event");
        assert_eq!(
            test.name_resolve(&code, None, &mut NoDiagnostics),
            Ok(ResolvedName::Expression(DisambiguatedType::Unambiguous(
                test.ctx().time()
            )))
        );

        let code = test.snippet("thesig'last_active");
        assert_eq!(
            test.name_resolve(&code, None, &mut NoDiagnostics),
            Ok(ResolvedName::Expression(DisambiguatedType::Unambiguous(
                test.ctx().time()
            )))
        );

        let code = test.snippet("thesig'last_value");
        assert_eq!(
            test.name_resolve(&code, None, &mut NoDiagnostics),
            Ok(ResolvedName::Expression(DisambiguatedType::Unambiguous(
                test.ctx().integer()
            )))
        );

        let code = test.snippet("thesig'driving");
        assert_eq!(
            test.name_resolve(&code, None, &mut NoDiagnostics),
            Ok(ResolvedName::Expression(DisambiguatedType::Unambiguous(
                test.ctx().boolean()
            )))
        );

        let code = test.snippet("thesig'driving_value");
        assert_eq!(
            test.name_resolve(&code, None, &mut NoDiagnostics),
            Ok(ResolvedName::Expression(DisambiguatedType::Unambiguous(
                test.ctx().integer()
            )))
        );
    }

    #[test]
    fn missing_attribute() {
        let test = TestSetup::new();
        test.declarative_part(
            "
variable thevar : integer;
        ",
        );
        let code = test.snippet("thevar'missing");
        let mut diagnostics = Vec::new();
        assert_eq!(
            test.name_resolve(&code, None, &mut diagnostics),
            Err(EvalError::Unknown)
        );
        check_diagnostics(
            diagnostics,
            vec![Diagnostic::error(
                code.s1("missing"),
                "Unknown attribute 'missing",
                ErrorCode::Unresolved,
            )],
        )
    }

    #[test]
    fn range_attribute() {
        let test = TestSetup::new();
        test.declarative_part(
            "
variable thevar : integer_vector(0 to 1);
        ",
        );
        let code = test.snippet("thevar'range");
        let mut diagnostics = Vec::new();
        assert_eq!(
            test.name_resolve(&code, None, &mut diagnostics),
            Err(EvalError::Unknown)
        );
        check_diagnostics(
            diagnostics,
            vec![Diagnostic::error(
                code,
                "Range cannot be used as an expression",
                ErrorCode::MismatchedKinds,
            )],
        )
    }

    #[test]
    fn name_attributes() {
        let test = TestSetup::new();
        test.declarative_part(
            "
signal thesig : integer; 
        ",
        );

        let code = test.snippet("thesig'simple_name");
        assert_eq!(
            test.name_resolve(&code, None, &mut NoDiagnostics),
            Ok(ResolvedName::Expression(DisambiguatedType::Unambiguous(
                test.ctx().string()
            )))
        );
        let code = test.snippet("thesig'instance_name");
        assert_eq!(
            test.name_resolve(&code, None, &mut NoDiagnostics),
            Ok(ResolvedName::Expression(DisambiguatedType::Unambiguous(
                test.ctx().string()
            )))
        );
        let code = test.snippet("thesig'path_name");
        assert_eq!(
            test.name_resolve(&code, None, &mut NoDiagnostics),
            Ok(ResolvedName::Expression(DisambiguatedType::Unambiguous(
                test.ctx().string()
            )))
        );
    }

    #[test]
    fn integer_type_conversion() {
        let test = TestSetup::new();
        let code = test.snippet("integer(1.0)");
        assert_eq!(
            test.name_resolve(&code, None, &mut NoDiagnostics),
            Ok(ResolvedName::Expression(DisambiguatedType::Unambiguous(
                test.ctx().integer()
            )))
        );

        let code = test.snippet("real(1)");
        assert_eq!(
            test.name_resolve(&code, None, &mut NoDiagnostics),
            Ok(ResolvedName::Expression(DisambiguatedType::Unambiguous(
                test.ctx().real()
            )))
        );
    }

    #[test]
    fn integer_type_conversion_not_closely_related() {
        let test = TestSetup::new();
        let code = test.snippet("integer('a')");
        let mut diagnostics = Vec::new();
        assert_eq!(
            test.name_resolve(&code, None, &mut diagnostics),
            Ok(ResolvedName::Expression(DisambiguatedType::Unambiguous(
                test.ctx().integer()
            )))
        );
        check_diagnostics(
            diagnostics,
            vec![Diagnostic::error(
                code.s1("'a'"),
                "type 'CHARACTER' cannot be converted to integer type 'INTEGER'",
                ErrorCode::TypeMismatch,
            )],
        );

        let code = test.snippet("real(false)");
        let mut diagnostics = Vec::new();
        assert_eq!(
            test.name_resolve(&code, None, &mut diagnostics),
            Ok(ResolvedName::Expression(DisambiguatedType::Unambiguous(
                test.ctx().real()
            )))
        );

        check_diagnostics(
            diagnostics,
            vec![Diagnostic::error(
                code.s1("false"),
                "type 'BOOLEAN' cannot be converted to real type 'REAL'",
                ErrorCode::TypeMismatch,
            )],
        );
    }

    #[test]
    fn array_type_conversion() {
        let test = TestSetup::new();
        test.declarative_part(
            "
type character_vector is array (natural range 0 to 1) of character;
        ",
        );
        let code = test.snippet("character_vector(string'(\"01\"))");
        assert_eq!(
            test.name_resolve(&code, None, &mut NoDiagnostics),
            Ok(ResolvedName::Expression(DisambiguatedType::Unambiguous(
                test.lookup_type("character_vector")
            )))
        );
    }

    #[test]
    fn array_type_conversion_not_closely_related() {
        let test = TestSetup::new();
        test.declarative_part(
            "
type character_vector_2d is array (natural range 0 to 1, natural range 0 to 2) of character;
        ",
        );

        // Dimensionality mismatch
        let code = test.snippet("character_vector_2d(string'(\"01\"))");
        let mut diagnostics = Vec::new();
        assert_eq!(
            test.name_resolve(&code, None, &mut diagnostics),
            Ok(ResolvedName::Expression(DisambiguatedType::Unambiguous(
                test.lookup_type("character_vector_2d")
            )))
        );
        check_diagnostics(
            diagnostics,
            vec![Diagnostic::error(
                code.s1("string'(\"01\")"),
                "array type 'STRING' cannot be converted to array type 'character_vector_2d'",
                ErrorCode::TypeMismatch,
            )],
        );

        // Element type mismatch
        let code = test.snippet("integer_vector(string'(\"01\"))");
        let mut diagnostics = Vec::new();
        assert_eq!(
            test.name_resolve(&code, None, &mut diagnostics),
            Ok(ResolvedName::Expression(DisambiguatedType::Unambiguous(
                test.lookup_type("integer_vector")
            )))
        );
        check_diagnostics(
            diagnostics,
            vec![Diagnostic::error(
                code.s1("string'(\"01\")"),
                "array type 'STRING' cannot be converted to array type 'INTEGER_VECTOR'",
                ErrorCode::TypeMismatch,
            )],
        );
    }

    #[test]
    fn array_type_conversion_of_closely_related_elements() {
        let test = TestSetup::new();
        test.declarative_part(
            "
type character_vector1 is array (natural range 0 to 1) of character;
type character_vector2 is array (natural range 0 to 1) of character;
type character_matrix1 is array (natural range 0 to 1) of character_vector1;
type character_matrix2 is array (natural range 0 to 1) of character_vector2;

constant c0 : character_matrix1 := (others => (others => 'a'));
            ",
        );
        let code = test.snippet("character_matrix2(c0)");
        assert_eq!(
            test.name_resolve(&code, None, &mut NoDiagnostics),
            Ok(ResolvedName::Expression(DisambiguatedType::Unambiguous(
                test.lookup_type("character_matrix2")
            )))
        );
    }

    #[test]
    fn identical_type_conversion() {
        let test = TestSetup::new();
        test.declarative_part(
            "
type enum_t is (alpha, beta);
        ",
        );
        let code = test.snippet("enum_t(alpha)");
        assert_eq!(
            test.name_resolve(&code, None, &mut NoDiagnostics),
            Ok(ResolvedName::Expression(DisambiguatedType::Unambiguous(
                test.lookup_type("enum_t")
            )))
        );
    }

    #[test]
    fn ambiguous_function() {
        let test = TestSetup::new();
        test.declarative_part(
            "
        function myfun(arg: integer) return integer;
        function myfun(arg: integer) return real;
        ",
        );
        let code = test.snippet("myfun(0)");
        assert_eq!(
            test.name_resolve(&code, None, &mut NoDiagnostics),
            Ok(ResolvedName::Expression(DisambiguatedType::Ambiguous(
                vec![test.ctx().real().base(), test.ctx().integer().base()]
                    .into_iter()
                    .collect()
            )))
        );
    }

    #[test]
    fn ambiguous_function_with_ttyp() {
        let test = TestSetup::new();
        let decl = test.declarative_part(
            "
        function f1 return integer;
        function f1 return character;
        function myfun(arg: integer) return integer;
        function myfun(arg: character) return integer;
        ",
        );
        let code = test.snippet("myfun(f1)");
        let mut diagnostics = Vec::new();
        assert_eq!(
            test.name_resolve(&code, Some(test.ctx().integer()), &mut diagnostics),
            Ok(ResolvedName::Expression(DisambiguatedType::Ambiguous(
                vec![test.ctx().integer().base()].into_iter().collect()
            )))
        );
        check_diagnostics(
            diagnostics,
            vec![Diagnostic::error(
                code.s1("myfun"),
                "Ambiguous call to 'myfun'",
                ErrorCode::AmbiguousCall,
            )
            .related(
                decl.s("myfun", 1),
                "Might be function myfun[INTEGER return INTEGER]",
            )
            .related(
                decl.s("myfun", 2),
                "Might be function myfun[CHARACTER return INTEGER]",
            )],
        )
    }

    #[test]
    fn ambiguous_function_with_suffix() {
        let test = TestSetup::new();
        let decl = test.declarative_part(
            "
        type rec1_t is record
            elem1: natural;
        end record;

        type rec2_t is record
            elem1: natural;
        end record;

        function myfun(arg: integer) return rec1_t;
        function myfun(arg: integer) return rec2_t;
        ",
        );
        let code = test.snippet("myfun(0).elem1");
        let mut diagnostics = Vec::new();
        assert_eq!(
            test.name_resolve(&code, None, &mut diagnostics),
            Err(EvalError::Unknown)
        );
        check_diagnostics(
            diagnostics,
            vec![Diagnostic::error(
                code.s1("myfun"),
                "Ambiguous call to 'myfun'",
                ErrorCode::AmbiguousCall,
            )
            .related(
                decl.s("myfun", 1),
                "Might be function myfun[INTEGER return rec1_t]",
            )
            .related(
                decl.s("myfun", 2),
                "Might be function myfun[INTEGER return rec2_t]",
            )],
        )
    }
}<|MERGE_RESOLUTION|>--- conflicted
+++ resolved
@@ -160,12 +160,8 @@
             AnyEntKind::Overloaded(_) => {
                 return Err((
                     "Internal error. Unreachable as overloaded is handled outside".to_owned(),
-<<<<<<< HEAD
-                    ErrorCode::Internal,
-                ))
-=======
+                    ErrorCode::Internal
                 );
->>>>>>> 28d2e8b1
             }
             AnyEntKind::File(_)
             | AnyEntKind::InterfaceFile(_)
@@ -180,20 +176,13 @@
             | AnyEntKind::Concurrent(_)
             | AnyEntKind::Sequential(_)
             | AnyEntKind::LoopParameter(_) => {
-<<<<<<< HEAD
                 return Err((
                     format!(
                         "{} cannot be selected from design unit",
                         ent.kind().describe()
                     ),
                     ErrorCode::MismatchedKinds,
-                ))
-=======
-                return Err(format!(
-                    "{} cannot be selected from design unit",
-                    ent.kind().describe()
                 ));
->>>>>>> 28d2e8b1
             }
         };
 
@@ -233,12 +222,8 @@
                 return Err((
                     "Internal error. Unreachable as overloded is handled outside this function"
                         .to_string(),
-<<<<<<< HEAD
-                    ErrorCode::Internal,
-                ))
-=======
+                    ErrorCode::Internal
                 );
->>>>>>> 28d2e8b1
             }
             AnyEntKind::File(_)
             | AnyEntKind::InterfaceFile(_)
@@ -248,20 +233,13 @@
             | AnyEntKind::LoopParameter(_)
             | AnyEntKind::PhysicalLiteral(_) => ResolvedName::Final(ent),
             AnyEntKind::Attribute(_) | AnyEntKind::ElementDeclaration(_) => {
-<<<<<<< HEAD
                 return Err((
                     format!(
                         "{} should never be looked up from the current scope",
                         ent.kind().describe()
                     ),
                     ErrorCode::Internal,
-                ))
-=======
-                return Err(format!(
-                    "{} should never be looked up from the current scope",
-                    ent.kind().describe()
                 ));
->>>>>>> 28d2e8b1
             }
         };
 
@@ -642,22 +620,13 @@
                 return if matches!(typ.base_type().kind(), Type::Enum { .. } | Type::Integer) {
                     Ok(Some(typ))
                 } else {
-<<<<<<< HEAD
-                    Err(Diagnostic::error(
+                    bail!(
+                        diagnostics,Diagnostic::error(
                         expr_pos,
                         format!("{} cannot be used as a discrete range", typ.describe()),
                         ErrorCode::MismatchedKinds,
                     )
-                    .into())
-=======
-                    bail!(
-                        diagnostics,
-                        Diagnostic::error(
-                            expr_pos,
-                            format!("{} cannot be used as a discrete range", typ.describe()),
-                        )
                     );
->>>>>>> 28d2e8b1
                 };
             }
         }
@@ -1139,17 +1108,9 @@
                     NamedEntities::Single(ent) => {
                         designator.set_unique_reference(ent);
 
-<<<<<<< HEAD
-                        catch_diagnostic(
-                            ResolvedName::from_scope_not_overloaded(ent)
-                                .map_err(|(e, code)| Diagnostic::error(name_pos, e, code)),
-                            diagnostics,
-                        )?
-=======
                         ResolvedName::from_scope_not_overloaded(ent)
-                            .map_err(|e| Diagnostic::error(name_pos, e))
+                            .map_err(|(e, code)| Diagnostic::error(name_pos, e, code))
                             .into_eval_result(diagnostics)?
->>>>>>> 28d2e8b1
                     }
                     NamedEntities::Overloaded(overloaded) => ResolvedName::Overloaded(
                         WithPos::new(designator.item.clone(), name_pos.clone()),
@@ -1404,18 +1365,11 @@
                         NamedEntities::Single(named_entity) => {
                             designator.set_reference(&name);
 
-<<<<<<< HEAD
-                            catch_diagnostic(
+
                                 ResolvedName::from_design_not_overloaded(named_entity).map_err(
                                     |(e, code)| Diagnostic::error(&designator.pos, e, code),
-                                ),
-                                diagnostics,
-                            )?
-=======
-                            ResolvedName::from_design_not_overloaded(named_entity)
-                                .map_err(|e| Diagnostic::error(&designator.pos, e))
+                                )
                                 .into_eval_result(diagnostics)?
->>>>>>> 28d2e8b1
                         }
                         NamedEntities::Overloaded(overloaded) => {
                             // Could be used for an alias of a subprogram
@@ -1650,22 +1604,13 @@
 
             Ok(*elem_type)
         } else {
-<<<<<<< HEAD
-            Err(Diagnostic::error(
+            bail!(
+                diagnostics,Diagnostic::error(
                 suffix_pos,
                 format!("{} cannot be indexed", type_mark.describe()),
                 ErrorCode::MismatchedKinds,
             )
-            .into())
-=======
-            bail!(
-                diagnostics,
-                Diagnostic::error(
-                    suffix_pos,
-                    format!("{} cannot be indexed", type_mark.describe()),
-                )
             );
->>>>>>> 28d2e8b1
         }
     }
 
@@ -1711,20 +1656,9 @@
                 .into_eval_result(diagnostics)?
                 .into_any()),
             AnyEntKind::Design(_) => {
-<<<<<<< HEAD
-                let design = DesignEnt::from_any(prefix).ok_or_else(|| {
-                    Diagnostic::internal(
-                        &suffix.pos,
-                        format!(
-                            "Internal error when expecting design unit, got {}",
-                            prefix.describe()
-                        ),
-                    )
-                })?;
-=======
                 let design = DesignEnt::from_any(prefix)
                     .ok_or_else(|| {
-                        Diagnostic::error(
+                        Diagnostic::internal(
                             &suffix.pos,
                             format!(
                                 "Internal error when expecting design unit, got {}",
@@ -1733,7 +1667,6 @@
                         )
                     })
                     .into_eval_result(diagnostics)?;
->>>>>>> 28d2e8b1
 
                 let named = design
                     .selected(prefix_pos, suffix)
