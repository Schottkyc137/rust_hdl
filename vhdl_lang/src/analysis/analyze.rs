// This Source Code Form is subject to the terms of the Mozilla Public
// License, v. 2.0. If a copy of the MPL was not distributed with this file,
// You can obtain one at http://mozilla.org/MPL/2.0/.
//
// Copyright (c) 2019, Olof Kraigher olof.kraigher@gmail.com

use super::root::*;
pub(crate) use super::scope::Scope;
use crate::ast::*;
use crate::data::error_codes::ErrorCode;
use crate::data::*;
use crate::named_entity::*;
use crate::syntax::TokenAccess;
use fnv::FnvHashSet;
use std::cell::RefCell;
use std::ops::Deref;

<<<<<<< HEAD
#[derive(Debug, PartialEq, Eq)]
pub enum AnalysisError {
    Fatal(CircularDependencyError),
    NotFatal(Diagnostic),
}

impl AnalysisError {
    pub fn not_fatal_error(
        pos: impl AsRef<SrcPos>,
        msg: impl Into<String>,
        code: ErrorCode,
    ) -> AnalysisError {
        AnalysisError::NotFatal(Diagnostic::error(pos, msg, code))
    }
}

=======
/// Indicates that a circular dependency is found at the position denoted by `reference`.
///
/// A circular dependency occurs when module A uses module B, which in turn
/// (either directly or indirectly via other modules) uses module A again.
///
/// ## Example
///
/// ```vhdl
/// use work.bar;
///
/// package foo is
/// end package;
///
/// use work.foo;
///
/// package bar is
/// end package;
/// ```
/// In this example, the package `bar` uses the package `foo` which in turn uses package `bar` –
/// making the dependency chain cyclic.
///
/// Commonly, two or more `CircularDependencyError`s are pushed to indicate what modules
/// the error affects.
>>>>>>> 28d2e8b1
#[derive(Clone, Debug, PartialEq, Eq)]
#[must_use]
pub struct CircularDependencyError {
    /// The position where the circular dependency was found.
    /// Is `None` when the circular dependency is found in the standard library.
    /// This should, in practice, never happen.
    reference: Option<SrcPos>,
}

impl CircularDependencyError {
    pub fn new(reference: Option<&SrcPos>) -> CircularDependencyError {
        CircularDependencyError {
            reference: reference.cloned(),
        }
    }

    /// Pushes this error into a diagnostic handler.
    pub fn push_into(self, diagnostics: &mut dyn DiagnosticHandler) {
        if let Some(pos) = self.reference {
<<<<<<< HEAD
            diagnostics.push(Diagnostic::circular_dependency(pos));
=======
            diagnostics.error(pos, "Found circular dependency");
>>>>>>> 28d2e8b1
        }
    }
}

/// A `FatalResult` is a result that is either OK or contains a `CircularDependencyError`.
/// If this type contains the error case, most other errors encountered during analysis are ignored
/// as analysis cannot continue (resp. no further analysis is pursued)
pub type FatalResult<T = ()> = Result<T, CircularDependencyError>;

#[derive(Debug, PartialEq, Eq)]
pub enum EvalError {
    /// A circular dependency was found, see [CircularDependencyError](CircularDependencyError)
    Circular(CircularDependencyError),
    /// Indicates that evaluation is no longer possible, for example if encountering illegal code.
    /// Typically, functions returning Unknown will have published diagnostics on the side-channel
    /// and the unknown is returned to stop further upstream analysis
    Unknown,
}

impl From<CircularDependencyError> for EvalError {
    fn from(err: CircularDependencyError) -> EvalError {
        EvalError::Circular(err)
    }
}

/// The result of the evaluation of an AST element.
/// The result has either a value of `Ok(T)`, indicating a successful evaluation of
/// the AST and returning the result of that evaluation, or `Err(EvalError)`, indicating
/// an error during evaluation.
///
/// Most of the time, the error will be `EvalError::Unknown`. This means that the evaluation
/// step has pushed found problems in the code to some side-channel and simply returns an error,
/// signifying that some problem was found without further specifying that problem.
pub type EvalResult<T = ()> = Result<T, EvalError>;

/// Pushes the diagnostic to the provided handler and returns
/// with an `EvalError::Unknown` result.
///
/// This macro can be used for the common case of encountering an analysis error and
/// immediately returning as the error is not recoverable.
macro_rules! bail {
    ($diagnostics:expr, $error:expr) => {
        $diagnostics.push($error);
        return Err(EvalError::Unknown);
    };
}

pub trait IntoEvalResult<T> {
    /// Transforms `Self` into an `EvalResult`.
    ///
    /// If `Self` has any severe errors, these should be pushed to the provided handler
    /// and an `Err(EvalError::Unknown)` should be returned.
    fn into_eval_result(self, diagnostics: &mut dyn DiagnosticHandler) -> EvalResult<T>;
}

impl<T> IntoEvalResult<T> for Result<T, Diagnostic> {
    fn into_eval_result(self, diagnostics: &mut dyn DiagnosticHandler) -> EvalResult<T> {
        match self {
            Ok(value) => Ok(value),
            Err(diagnostic) => {
                bail!(diagnostics, diagnostic);
            }
        }
    }
}

pub fn as_fatal<T>(res: EvalResult<T>) -> FatalResult<Option<T>> {
    match res {
        Ok(val) => Ok(Some(val)),
        Err(EvalError::Unknown) => Ok(None),
        Err(EvalError::Circular(circ)) => Err(circ),
    }
}

pub(super) struct AnalyzeContext<'a> {
    pub(super) root: &'a DesignRoot,

    pub work_sym: Symbol,
    std_sym: Symbol,
    standard_sym: Symbol,
    pub(super) is_std_logic_1164: bool,

    // Record dependencies and sensitives when
    // analyzing design units
    //
    // Dependencies define the order in which design units must be analyzed
    //  - for example when doing 'use library.pkg' the pkg is a dependency
    //
    // Sensitivity defines conditions that require re-analysis of a design unit
    //  - for example when doing 'use library.missing' the file is sensitive to adding
    //    primary unit missing to library
    //  - for example when doing 'use missing' the file is sensitive to adding
    //    missing library
    //  - for example when doing 'use library.all' the file is sensitive to adding/removing
    //    anything from library
    current_unit: UnitId,
    pub(super) arena: &'a Arena,
    uses: RefCell<FnvHashSet<UnitId>>,
    missing_unit: RefCell<FnvHashSet<(Symbol, Symbol, Option<Symbol>)>>,
    uses_library_all: RefCell<FnvHashSet<Symbol>>,
    pub ctx: &'a dyn TokenAccess,
}

impl<'a> AnalyzeContext<'a> {
    pub fn new(
        root: &'a DesignRoot,
        current_unit: &UnitId,
        arena: &'a Arena,
        ctx: &'a dyn TokenAccess,
    ) -> AnalyzeContext<'a> {
        AnalyzeContext {
            work_sym: root.symbol_utf8("work"),
            std_sym: root.symbol_utf8("std"),
            standard_sym: root.symbol_utf8("standard"),
            is_std_logic_1164: current_unit
                == &UnitId::package(
                    &root.symbol_utf8("ieee"),
                    &root.symbol_utf8("std_logic_1164"),
                ),
            root,
            current_unit: current_unit.clone(),
            arena,
            uses: RefCell::new(FnvHashSet::default()),
            missing_unit: RefCell::new(FnvHashSet::default()),
            uses_library_all: RefCell::new(FnvHashSet::default()),
            ctx,
        }
    }

    pub fn work_library_name(&self) -> &Symbol {
        self.current_unit.library_name()
    }

    pub fn work_library(&self) -> EntRef<'a> {
        self.get_library(self.current_unit.library_name()).unwrap()
    }

    pub fn current_unit_id(&self) -> &UnitId {
        &self.current_unit
    }

    fn make_use_of(&self, use_pos: Option<&SrcPos>, unit_id: &UnitId) -> FatalResult {
        // Check local cache before taking lock
        if self.uses.borrow_mut().insert(unit_id.clone()) {
            self.root.make_use_of(use_pos, &self.current_unit, unit_id)
        } else {
            Ok(())
        }
    }

    fn make_use_of_library_all(&self, library_name: &Symbol) {
        // Check local cache before taking lock
        if self
            .uses_library_all
            .borrow_mut()
            .insert(library_name.clone())
        {
            self.root
                .make_use_of_library_all(&self.current_unit, library_name);
        }
    }

    fn make_use_of_missing_unit(
        &self,
        library_name: &Symbol,
        primary_name: &Symbol,
        secondary_name: Option<&Symbol>,
    ) {
        let key = (
            library_name.clone(),
            primary_name.clone(),
            secondary_name.cloned(),
        );

        // Check local cache before taking lock
        if self.missing_unit.borrow_mut().insert(key) {
            self.root.make_use_of_missing_unit(
                &self.current_unit,
                library_name,
                primary_name,
                secondary_name,
            );
        }
    }

    pub fn use_all_in_library(
        &self,
        use_pos: &SrcPos,
        library_name: &Symbol,
        scope: &Scope<'a>,
    ) -> FatalResult {
        let units = self.root.get_library_units(library_name).unwrap();

        for unit in units.values() {
            match unit.kind() {
                AnyKind::Primary(..) => {
                    let data = self.get_analysis(Some(use_pos), unit)?;
                    if let AnyDesignUnit::Primary(primary) = data.deref() {
                        if let Some(id) = primary.ent_id() {
                            scope.make_potentially_visible(Some(use_pos), self.arena.get(id));
                        }
                    }
                }
                AnyKind::Secondary(..) => {}
            }
        }

        self.make_use_of_library_all(library_name);
        Ok(())
    }

    /// Add implicit context clause for all packages except STD.STANDARD
    /// library STD, WORK;
    /// use STD.STANDARD.all;
    pub fn add_implicit_context_clause(&self, scope: &Scope<'a>) -> FatalResult {
        // work is not visible in context declarations
        if self.current_unit.kind() != AnyKind::Primary(PrimaryKind::Context) {
            scope.make_potentially_visible_with_name(
                None,
                self.work_sym.clone().into(),
                self.work_library(),
            );
        }

        if let Some(std_library) = self.get_library(&self.std_sym) {
            scope.make_potentially_visible(None, std_library);

            let standard_region = self
                .standard_package_region()
                .expect("Expected standard package");
            scope.make_all_potentially_visible(None, standard_region);
        }

        Ok(())
    }

    pub fn get_library(&self, library_name: &Symbol) -> Option<EntRef<'a>> {
        let (arena, id) = self.root.get_library_arena(library_name)?;
        self.arena.link(arena);
        Some(self.arena.get(id))
    }

    fn get_package_body(&self) -> Option<&'a LockedUnit> {
        let units = self.root.get_library_units(self.work_library_name())?;

        let name = self.current_unit.primary_name();
        units
            .get(&UnitKey::Secondary(name.clone(), name.clone()))
            .filter(|&unit| unit.kind() == AnyKind::Secondary(SecondaryKind::PackageBody))
    }

    pub fn has_package_body(&self) -> bool {
        self.get_package_body().is_some()
    }

    fn get_analysis(
        &self,
        use_pos: Option<&SrcPos>,
        unit: &'a LockedUnit,
    ) -> FatalResult<UnitReadGuard<'a>> {
        self.make_use_of(use_pos, unit.unit_id())?;
        let data = self.root.get_analysis(unit);

        // Add all referenced declaration arenas from other unit
        self.arena.link(&data.result().arena);

        // Change circular dependency reference when used by another unit during analysis
        // The error is changed from within the used unit into the position of the use of the unit
        if data.result().has_circular_dependency {
            Err(CircularDependencyError::new(use_pos))
        } else {
            Ok(data)
        }
    }

    fn get_primary_unit(&self, library_name: &Symbol, name: &Symbol) -> Option<&'a LockedUnit> {
        let units = self.root.get_library_units(library_name)?;
        if let Some(unit) = units.get(&UnitKey::Primary(name.clone())) {
            return Some(unit);
        }
        self.make_use_of_missing_unit(library_name, name, None);
        None
    }

    fn get_secondary_unit(
        &self,
        library_name: &Symbol,
        primary: &Symbol,
        name: &Symbol,
    ) -> Option<&'a LockedUnit> {
        let units = self.root.get_library_units(library_name)?;
        if let Some(unit) = units.get(&UnitKey::Secondary(primary.clone(), name.clone())) {
            return Some(unit);
        }
        self.make_use_of_missing_unit(library_name, primary, Some(name));
        None
    }

    /// Given an Entity, returns a reference to the architecture denoted by `architecture_name`.
    /// If this architecture cannot be found, pushes an appropriate error to the diagnostics-handler
    /// and returns `EvalError::Unknown`.
    ///
    /// # Arguments
    ///
    /// * `diagnostics` Reference to the diagnostic handler
    /// * `library_name` The name of the library where the entity resides
    /// * `pos` The position where the architecture name was declared
    /// * `entity_name` Name of the entity
    /// * `architecture_name` Name of the architecture to be resolved
    pub(super) fn get_architecture(
        &self,
        diagnostics: &mut dyn DiagnosticHandler,
        library_name: &Symbol,
        pos: &SrcPos,
        entity_name: &Symbol,
        architecture_name: &Symbol,
    ) -> EvalResult<DesignEnt<'a>> {
        if let Some(unit) = self.get_secondary_unit(library_name, entity_name, architecture_name) {
            let data = self.get_analysis(Some(pos), unit)?;
            if let AnyDesignUnit::Secondary(AnySecondaryUnit::Architecture(arch)) = data.deref() {
                if let Some(id) = arch.ident.decl.get() {
                    let ent = self.arena.get(id);
                    if let Some(design) = DesignEnt::from_any(ent) {
                        return Ok(design);
                    } else {
                        // Almost impossible but better not fail silently
<<<<<<< HEAD
                        Diagnostic::internal(
                            pos,
                            format!(
                                "Found non-design {} unit within library {}",
                                ent.describe(),
                                library_name
                            ),
                        )
                    })?;
                    return Ok(design);
=======
                        bail!(
                            diagnostics,
                            Diagnostic::error(
                                pos,
                                format!(
                                    "Found non-design {} unit within library {}",
                                    ent.describe(),
                                    library_name
                                ),
                            )
                        );
                    }
>>>>>>> 28d2e8b1
                }
            }
        }

        bail!(
            diagnostics,
            Diagnostic::error(
                pos,
                format!(
                "No architecture '{architecture_name}' for entity '{library_name}.{entity_name}'"
            ),
<<<<<<< HEAD
            ErrorCode::Unresolved,
        )))
=======
            )
        );
>>>>>>> 28d2e8b1
    }

    pub fn lookup_in_library(
        &self,
        diagnostics: &mut dyn DiagnosticHandler,
        library_name: &Symbol,
        pos: &SrcPos,
        primary_name: &Designator,
    ) -> EvalResult<DesignEnt<'a>> {
        if let Designator::Identifier(ref primary_name) = primary_name {
            if let Some(unit) = self.get_primary_unit(library_name, primary_name) {
                let data = self.get_analysis(Some(pos), unit)?;
                if let AnyDesignUnit::Primary(primary) = data.deref() {
                    if let Some(id) = primary.ent_id() {
                        let ent = self.arena.get(id);
<<<<<<< HEAD
                        let design = DesignEnt::from_any(ent).ok_or_else(|| {
                            // Almost impossible but better not fail silently
                            Diagnostic::internal(
                                pos,
                                format!(
                                    "Found non-design {} unit within library {}",
                                    ent.describe(),
                                    library_name
                                ),
                            )
                        })?;
                        return Ok(design);
                    }
                }
            }
        }

        Err(AnalysisError::NotFatal(Diagnostic::error(
            pos,
            format!("No primary unit '{primary_name}' within library '{library_name}'"),
            ErrorCode::Unresolved,
        )))
=======
                        if let Some(design) = DesignEnt::from_any(ent) {
                            return Ok(design);
                        } else {
                            bail!(
                                diagnostics,
                                Diagnostic::error(
                                    pos,
                                    format!(
                                        "Found non-design {} unit within library {}",
                                        ent.describe(),
                                        library_name
                                    ),
                                )
                            );
                        }
                    }
                }
            }
        }

        bail!(
            diagnostics,
            Diagnostic::error(
                pos,
                format!("No primary unit '{primary_name}' within library '{library_name}'"),
            )
        );
>>>>>>> 28d2e8b1
    }

    // Returns None when analyzing the standard package itself
    fn standard_package_region(&self) -> Option<&'a Region<'a>> {
        if let Some(pkg) = self.root.standard_pkg_id.as_ref() {
            self.arena.link(self.root.standard_arena.as_ref().unwrap());

            // Ensure things that depend on the standard package are re-analyzed
            self.make_use_of(None, &UnitId::package(&self.std_sym, &self.standard_sym))
                .unwrap();

            if let AnyEntKind::Design(Design::Package(_, region)) = self.arena.get(*pkg).kind() {
                Some(region)
            } else {
                unreachable!("Standard package is not a package");
            }
        } else {
            None
        }
    }
}<|MERGE_RESOLUTION|>--- conflicted
+++ resolved
@@ -15,24 +15,6 @@
 use std::cell::RefCell;
 use std::ops::Deref;
 
-<<<<<<< HEAD
-#[derive(Debug, PartialEq, Eq)]
-pub enum AnalysisError {
-    Fatal(CircularDependencyError),
-    NotFatal(Diagnostic),
-}
-
-impl AnalysisError {
-    pub fn not_fatal_error(
-        pos: impl AsRef<SrcPos>,
-        msg: impl Into<String>,
-        code: ErrorCode,
-    ) -> AnalysisError {
-        AnalysisError::NotFatal(Diagnostic::error(pos, msg, code))
-    }
-}
-
-=======
 /// Indicates that a circular dependency is found at the position denoted by `reference`.
 ///
 /// A circular dependency occurs when module A uses module B, which in turn
@@ -56,7 +38,6 @@
 ///
 /// Commonly, two or more `CircularDependencyError`s are pushed to indicate what modules
 /// the error affects.
->>>>>>> 28d2e8b1
 #[derive(Clone, Debug, PartialEq, Eq)]
 #[must_use]
 pub struct CircularDependencyError {
@@ -76,11 +57,7 @@
     /// Pushes this error into a diagnostic handler.
     pub fn push_into(self, diagnostics: &mut dyn DiagnosticHandler) {
         if let Some(pos) = self.reference {
-<<<<<<< HEAD
             diagnostics.push(Diagnostic::circular_dependency(pos));
-=======
-            diagnostics.error(pos, "Found circular dependency");
->>>>>>> 28d2e8b1
         }
     }
 }
@@ -407,7 +384,6 @@
                         return Ok(design);
                     } else {
                         // Almost impossible but better not fail silently
-<<<<<<< HEAD
                         Diagnostic::internal(
                             pos,
                             format!(
@@ -418,20 +394,6 @@
                         )
                     })?;
                     return Ok(design);
-=======
-                        bail!(
-                            diagnostics,
-                            Diagnostic::error(
-                                pos,
-                                format!(
-                                    "Found non-design {} unit within library {}",
-                                    ent.describe(),
-                                    library_name
-                                ),
-                            )
-                        );
-                    }
->>>>>>> 28d2e8b1
                 }
             }
         }
@@ -443,13 +405,10 @@
                 format!(
                 "No architecture '{architecture_name}' for entity '{library_name}.{entity_name}'"
             ),
-<<<<<<< HEAD
             ErrorCode::Unresolved,
         )))
-=======
             )
         );
->>>>>>> 28d2e8b1
     }
 
     pub fn lookup_in_library(
@@ -465,36 +424,12 @@
                 if let AnyDesignUnit::Primary(primary) = data.deref() {
                     if let Some(id) = primary.ent_id() {
                         let ent = self.arena.get(id);
-<<<<<<< HEAD
-                        let design = DesignEnt::from_any(ent).ok_or_else(|| {
-                            // Almost impossible but better not fail silently
-                            Diagnostic::internal(
-                                pos,
-                                format!(
-                                    "Found non-design {} unit within library {}",
-                                    ent.describe(),
-                                    library_name
-                                ),
-                            )
-                        })?;
-                        return Ok(design);
-                    }
-                }
-            }
-        }
-
-        Err(AnalysisError::NotFatal(Diagnostic::error(
-            pos,
-            format!("No primary unit '{primary_name}' within library '{library_name}'"),
-            ErrorCode::Unresolved,
-        )))
-=======
                         if let Some(design) = DesignEnt::from_any(ent) {
                             return Ok(design);
                         } else {
                             bail!(
                                 diagnostics,
-                                Diagnostic::error(
+                                Diagnostic::internal(
                                     pos,
                                     format!(
                                         "Found non-design {} unit within library {}",
@@ -510,13 +445,11 @@
         }
 
         bail!(
-            diagnostics,
-            Diagnostic::error(
-                pos,
-                format!("No primary unit '{primary_name}' within library '{library_name}'"),
-            )
-        );
->>>>>>> 28d2e8b1
+            diagnostics,Diagnostic::error(
+            pos,
+            format!("No primary unit '{primary_name}' within library '{library_name}'"),
+            ErrorCode::Unresolved,
+        ));
     }
 
     // Returns None when analyzing the standard package itself
