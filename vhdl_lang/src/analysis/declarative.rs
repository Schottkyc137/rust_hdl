// This Source Code Form is subject to the terms of the Mozilla Public
// License, v. 2.0. If a copy of the MPL was not distributed with this file,
// You can obtain one at http://mozilla.org/MPL/2.0/.
//
// Copyright (c) 2019, Olof Kraigher olof.kraigher@gmail.com

use super::names::*;
use super::*;
use crate::ast::token_range::WithTokenSpan;
use crate::ast::*;
use crate::data::error_codes::ErrorCode;
use crate::data::*;
use crate::named_entity::{Signature, *};
use crate::{ast, named_entity, HasTokenSpan};
use analyze::*;
use fnv::FnvHashMap;
use itertools::Itertools;
use std::collections::hash_map::Entry;
use std::collections::HashSet;
use vhdl_lang::TokenSpan;

impl Declaration {
    pub fn is_allowed_in_context(&self, parent: &AnyEntKind) -> bool {
        use Declaration::*;
        use ObjectClass::*;
        match parent {
            // LRM: block_declarative_item
            AnyEntKind::Design(Design::Architecture(..))
            | AnyEntKind::Concurrent(Some(Concurrent::Block | Concurrent::Generate)) => matches!(
                self,
                Object(ObjectDeclaration {
                    class: Constant | Signal | SharedVariable,
                    ..
                }) | File(_)
                    | Type(_)
                    | Component(_)
                    | Attribute(_)
                    | Alias(_)
                    | SubprogramDeclaration(_)
                    | SubprogramInstantiation(_)
                    | SubprogramBody(_)
                    | Use(_)
                    | Package(_)
                    | Configuration(_)
                    | View(_)
            ),
            // LRM: configuration_declarative_item
            AnyEntKind::Design(Design::Configuration) => {
                matches!(self, Use(_) | Attribute(ast::Attribute::Specification(_)))
            }
            // LRM: entity_declarative_item
            AnyEntKind::Design(Design::Entity(..)) => matches!(
                self,
                Object(_)
                    | File(_)
                    | Type(_)
                    | Attribute(_)
                    | Alias(_)
                    | SubprogramDeclaration(_)
                    | SubprogramInstantiation(_)
                    | SubprogramBody(_)
                    | Use(_)
                    | Package(_)
                    | View(_)
            ),
            // LRM: package_body_declarative_item
            AnyEntKind::Design(Design::PackageBody(..) | Design::UninstPackage(..))
            | AnyEntKind::Overloaded(
                Overloaded::SubprogramDecl(_)
                | Overloaded::Subprogram(_)
                | Overloaded::UninstSubprogramDecl(..)
                | Overloaded::UninstSubprogram(..),
            )
            | AnyEntKind::Concurrent(Some(Concurrent::Process))
            | AnyEntKind::Type(named_entity::Type::Protected(..)) => matches!(
                self,
                Object(ObjectDeclaration {
                    class: Constant | Variable | SharedVariable,
                    ..
                }) | File(_)
                    | Type(_)
                    | Attribute(_)
                    | Alias(_)
                    | SubprogramDeclaration(_)
                    | SubprogramInstantiation(_)
                    | SubprogramBody(_)
                    | Use(_)
                    | Package(_)
            ),
            // LRM: package_declarative_item
            AnyEntKind::Design(Design::Package(..)) => matches!(
                self,
                Object(_)
                    | File(_)
                    | Type(_)
                    | Component(_)
                    | Attribute(_)
                    | Alias(_)
                    | SubprogramDeclaration(_)
                    | SubprogramInstantiation(_)
                    | Use(_)
                    | Package(_)
                    | View(_)
            ),
            _ => {
                // AnyEntKind::Library is used in tests for a generic declarative region
                if !(cfg!(test) && matches!(parent, AnyEntKind::Library)) {
                    debug_assert!(false, "Parent should be a declarative region");
                }
                true
            }
        }
    }
}

impl<'a, 't> AnalyzeContext<'a, 't> {
    pub fn analyze_declarative_part(
        &self,
        scope: &Scope<'a>,
        parent: EntRef<'a>,
        declarations: &mut [WithTokenSpan<Declaration>],
        diagnostics: &mut dyn DiagnosticHandler,
    ) -> FatalResult {
        let mut incomplete_types: FnvHashMap<Symbol, (EntRef<'a>, SrcPos)> = FnvHashMap::default();

        for i in 0..declarations.len() {
            // Handle incomplete types

            let (WithTokenSpan { item: decl, span }, remaining) =
                declarations[i..].split_first_mut().unwrap();

            if !decl.is_allowed_in_context(parent.kind()) {
                diagnostics.add(
                    span.pos(self.ctx),
                    format!("{} declaration not allowed here", decl.describe()),
                    ErrorCode::DeclarationNotAllowed,
                )
            }

            match decl {
                Declaration::Type(type_decl) => match type_decl.def {
                    TypeDefinition::Incomplete(ref mut reference) => {
                        match incomplete_types.entry(type_decl.ident.name().clone()) {
                            Entry::Vacant(entry) => {
                                let full_definiton =
                                    find_full_type_definition(type_decl.ident.name(), remaining);

                                let (decl_pos, span) = match full_definiton {
                                    Some(full_decl) => (
                                        self.ctx.get_pos(full_decl.ident.tree.token),
                                        full_decl.span,
                                    ),
                                    None => {
                                        let error = Diagnostic::new(
                                            type_decl.ident.pos(self.ctx),
                                            format!(
                                                "Missing full type declaration of incomplete type '{}'",
                                                type_decl.ident.name()
                                            ),
                                            ErrorCode::MissingFullTypeDeclaration,
                                        ).related(type_decl.ident.pos(self.ctx), "The full type declaration shall occur immediately within the same declarative part");
                                        diagnostics.push(error);
                                        (type_decl.ident.pos(self.ctx), type_decl.span)
                                    }
                                };

                                let designator =
                                    Designator::Identifier(type_decl.ident.name().clone());

                                // Set incomplete type defintion to position of full declaration
                                let ent = self.arena.explicit(
                                    designator,
                                    parent,
                                    AnyEntKind::Type(Type::Incomplete),
                                    Some(decl_pos),
                                    span,
                                    Some(self.source()),
                                );
                                reference.set_unique_reference(ent);

                                entry.insert((ent, type_decl.ident.pos(self.ctx).clone()));
                                scope.add(ent, diagnostics);
                            }
                            Entry::Occupied(entry) => {
                                let (_, decl_pos) = entry.get();

                                diagnostics.push(Diagnostic::duplicate_error(
                                    &type_decl.ident,
                                    type_decl.ident.pos(self.ctx),
                                    Some(decl_pos),
                                ));
                            }
                        }
                    }
                    _ => {
                        let incomplete_type = incomplete_types.get(type_decl.ident.name());
                        if let Some((incomplete_type, _)) = incomplete_type {
                            self.analyze_type_declaration(
                                scope,
                                parent,
                                type_decl,
                                Some(incomplete_type.id()),
                                diagnostics,
                            )?;
                        } else {
                            self.analyze_type_declaration(
                                scope,
                                parent,
                                type_decl,
                                None,
                                diagnostics,
                            )?;
                        }
                    }
                },
                _ => {
                    self.analyze_declaration(scope, parent, &mut declarations[i], diagnostics)?;
                }
            }
        }
        Ok(())
    }

    fn analyze_alias_declaration(
        &self,
        scope: &Scope<'a>,
        parent: EntRef<'a>,
        alias: &mut AliasDeclaration,
        src_span: TokenSpan,
        diagnostics: &mut dyn DiagnosticHandler,
    ) -> EvalResult<EntRef<'a>> {
        let AliasDeclaration {
            designator,
            name,
            subtype_indication,
            signature,
            is_token: _,
        } = alias;

        let resolved_name = self.name_resolve(scope, name.span, &mut name.item, diagnostics);

        if let Some(ref mut subtype_indication) = subtype_indication {
            // Object alias
            self.analyze_subtype_indication(scope, subtype_indication, diagnostics)?;
        }

        let resolved_name = resolved_name?;

        let kind = {
            match resolved_name {
                ResolvedName::ObjectName(oname) => {
                    if let Some(ref signature) = signature {
                        diagnostics.push(Diagnostic::should_not_have_signature(
                            "Alias",
                            signature.pos(self.ctx),
                        ));
                    }
                    match oname.base {
                        ObjectBase::Object(base_object) => AnyEntKind::ObjectAlias {
                            base_object,
                            type_mark: oname.type_mark(),
                        },
                        ObjectBase::ObjectAlias(base_object, _) => AnyEntKind::ObjectAlias {
                            base_object,
                            type_mark: oname.type_mark(),
                        },
                        ObjectBase::ExternalName(class) => AnyEntKind::ExternalAlias {
                            class,
                            type_mark: oname.type_mark(),
                        },
                        ObjectBase::DeferredConstant(_) => {
                            // @TODO handle
                            return Err(EvalError::Unknown);
                        }
                    }
                }
                ResolvedName::Library(_)
                | ResolvedName::Design(_)
                | ResolvedName::Expression(_) => {
                    if let Some(ref signature) = signature {
                        diagnostics.push(Diagnostic::should_not_have_signature(
                            "Alias",
                            signature.pos(self.ctx),
                        ));
                    }
                    diagnostics.add(
                        &name.pos(self.ctx),
                        format!("{} cannot be aliased", resolved_name.describe_type()),
                        ErrorCode::MismatchedKinds,
                    );
                    return Err(EvalError::Unknown);
                }
                ResolvedName::Type(typ) => {
                    if let Some(ref signature) = signature {
                        diagnostics.push(Diagnostic::should_not_have_signature(
                            "Alias",
                            signature.pos(self.ctx),
                        ));
                    }
                    AnyEntKind::Type(Type::Alias(typ))
                }
                ResolvedName::Overloaded(des, overloaded) => {
                    if let Some(ref mut signature) = signature {
                        // TODO: Uninstantiated subprogram in aliases
                        let signature_key =
                            self.resolve_signature(scope, signature, diagnostics)?;
                        if let Some(ent) = overloaded.get(&SubprogramKey::Normal(signature_key)) {
                            if let Some(reference) = name.item.suffix_reference_mut() {
                                reference.set_unique_reference(&ent);
                            }
                            AnyEntKind::Overloaded(Overloaded::Alias(ent))
                        } else {
                            diagnostics.push(Diagnostic::no_overloaded_with_signature(
                                des.pos(self.ctx),
                                &des.item,
                                &overloaded,
                            ));
                            return Err(EvalError::Unknown);
                        }
                    } else {
                        diagnostics.push(Diagnostic::signature_required(name.pos(self.ctx)));
                        return Err(EvalError::Unknown);
                    }
                }
                ResolvedName::Final(ent) => {
                    if let Some(ent) = ViewEnt::from_any(ent) {
                        AnyEntKind::View(*ent.subtype())
                    } else {
                        // @TODO some of these can probably be aliased
                        return Err(EvalError::Unknown);
                    }
                }
            }
        };

        Ok(designator.define(
            self.ctx,
            self.arena,
            parent,
            kind,
            src_span,
            Some(self.source()),
        ))
    }

    pub(crate) fn analyze_declaration(
        &self,
        scope: &Scope<'a>,
        parent: EntRef<'a>,
        decl: &mut WithTokenSpan<Declaration>,
        diagnostics: &mut dyn DiagnosticHandler,
    ) -> FatalResult {
        let src_span = decl.span();
        match &mut decl.item {
            Declaration::Alias(alias) => {
                if let Some(ent) = as_fatal(self.analyze_alias_declaration(
                    scope,
                    parent,
                    alias,
                    decl.span,
                    diagnostics,
                ))? {
                    scope.add(ent, diagnostics);

                    for implicit in ent.as_actual().implicits.iter() {
                        match OverloadedEnt::from_any(implicit) {
                            Some(implicit) => {
                                let impicit_alias = self.arena.implicit(
                                    ent,
                                    implicit.designator().clone(),
                                    AnyEntKind::Overloaded(Overloaded::Alias(implicit)),
                                    ent.decl_pos(),
                                    ent.src_span,
                                    Some(self.source()),
                                );
                                scope.add(impicit_alias, diagnostics);
                            }
                            None => {
                                eprintln!(
                                    "Expect implicit declaration to be overloaded, got: {}",
                                    implicit.describe()
                                )
                            }
                        }
                    }
                }
            }
            Declaration::Object(ref mut object_decl) => {
                let subtype = self.resolve_subtype_indication(
                    scope,
                    &mut object_decl.subtype_indication,
                    diagnostics,
                );

                if let Some(ref mut expr) = object_decl.expression {
                    if let Ok(ref subtype) = subtype {
                        self.expr_pos_with_ttyp(
                            scope,
                            subtype.type_mark(),
                            expr.span,
                            &mut expr.item,
                            diagnostics,
                        )?;
                    } else {
                        self.expr_unknown_ttyp(scope, expr, diagnostics)?;
                    }
                }

                if let Some(subtype) = as_fatal(subtype)? {
                    let kind = if object_decl.class == ObjectClass::Constant
                        && object_decl.expression.is_none()
                    {
                        AnyEntKind::DeferredConstant(subtype)
                    } else {
                        AnyEntKind::Object(Object {
                            class: object_decl.class,
                            iface: None,
                            has_default: object_decl.expression.is_some(),
                            subtype,
                        })
                    };

                    let declared_by = if object_decl.class == ObjectClass::Constant
                        && object_decl.expression.is_some()
                    {
                        self.find_deferred_constant_declaration(scope, &object_decl.ident.tree.item)
                    } else {
                        None
                    };

                    let object_ent = self.arena.alloc(
                        object_decl.ident.tree.item.clone().into(),
                        Some(parent),
                        if let Some(declared_by) = declared_by {
                            Related::DeclaredBy(declared_by)
                        } else {
                            Related::None
                        },
                        kind,
                        Some(object_decl.ident.pos(self.ctx).clone()),
                        src_span,
                        Some(self.source()),
                    );
                    object_decl.ident.decl.set(object_ent.id());

                    scope.add(object_ent, diagnostics);
                }
            }
            Declaration::File(ref mut file) => {
                let FileDeclaration {
                    ident,
                    subtype_indication,
                    open_info,
                    file_name,
                } = file;

                let subtype = as_fatal(self.resolve_subtype_indication(
                    scope,
                    subtype_indication,
                    diagnostics,
                ))?;

                if let Some((_, ref mut expr)) = open_info {
                    self.expr_unknown_ttyp(scope, expr, diagnostics)?;
                }
                if let Some((_, ref mut expr)) = file_name {
                    self.expr_unknown_ttyp(scope, expr, diagnostics)?;
                }

                if let Some(subtype) = subtype {
                    scope.add(
                        self.arena.define(
                            self.ctx,
                            ident,
                            parent,
                            AnyEntKind::File(subtype),
                            src_span,
                            Some(self.source()),
                        ),
                        diagnostics,
                    );
                }
            }
            Declaration::Component(ref mut component) => {
                let nested = scope.nested();
                let ent = self.arena.define(
                    self.ctx,
                    &mut component.ident,
                    parent,
                    AnyEntKind::Component(Region::default()),
                    src_span,
                    Some(self.source()),
                );
                if let Some(generic_list) = &mut component.generic_list {
<<<<<<< HEAD
                    self.analyze_interface_list(&nested, ent, &mut generic_list.item, diagnostics)?;
                }
                if let Some(port_list) = &mut component.port_list {
                    self.analyze_interface_list(&nested, ent, &mut port_list.item, diagnostics)?;
=======
                    self.analyze_interface_list(&nested, ent, generic_list, diagnostics)?;
                }
                if let Some(port_list) = &mut component.port_list {
                    self.analyze_interface_list(&nested, ent, port_list, diagnostics)?;
>>>>>>> 213a0f8e
                }

                let kind = AnyEntKind::Component(nested.into_region());
                unsafe {
                    ent.set_kind(kind);
                }

                scope.add(ent, diagnostics);
            }
            Declaration::Attribute(ref mut attr) => match attr {
                Attribute::Declaration(ref mut attr_decl) => {
                    if let Some(typ) = as_fatal(self.type_name(
                        scope,
                        attr_decl.type_mark.span,
                        &mut attr_decl.type_mark.item,
                        diagnostics,
                    ))? {
                        scope.add(
                            self.arena.define(
                                self.ctx,
                                &mut attr_decl.ident,
                                parent,
                                AnyEntKind::Attribute(typ),
                                src_span,
                                Some(self.source()),
                            ),
                            diagnostics,
                        );
                    }
                }
                Attribute::Specification(ref mut attr_spec) => {
                    self.attribute_specification(scope, parent, attr_spec, diagnostics)?;
                }
            },
            Declaration::SubprogramBody(ref mut body) => {
                return self.subprogram_body(scope, parent, body, diagnostics);
            }
            Declaration::SubprogramDeclaration(ref mut subdecl) => {
                match as_fatal(self.subprogram_specification(
                    scope,
                    parent,
                    &mut subdecl.specification,
                    subdecl.span,
                    Overloaded::SubprogramDecl,
                    diagnostics,
                ))? {
                    Some((_, ent)) => {
                        scope.add(ent, diagnostics);
                    }
                    None => {
                        return Ok(());
                    }
                }
            }
            Declaration::SubprogramInstantiation(ref mut instance) => {
                let subpgm_ent = self.arena.define(
                    self.ctx,
                    &mut instance.ident,
                    parent,
                    AnyEntKind::Overloaded(Overloaded::Subprogram(Signature::new(
                        FormalRegion::new_params(),
                        None,
                    ))),
                    src_span,
                    Some(self.source()),
                );
                let referenced_name = &mut instance.subprogram_name;
                if let Some(name) = as_fatal(self.name_resolve(
                    scope,
                    referenced_name.span,
                    &mut referenced_name.item,
                    diagnostics,
                ))? {
                    if let Some(signature) = as_fatal(self.generic_subprogram_instance(
                        scope,
                        &subpgm_ent,
                        &name,
                        instance,
                        diagnostics,
                    ))? {
                        unsafe {
                            subpgm_ent
                                .set_kind(AnyEntKind::Overloaded(Overloaded::Subprogram(signature)))
                        }
                        scope.add(subpgm_ent, diagnostics)
                    }
                }
            }
            Declaration::Use(ref mut use_clause) => {
                self.analyze_use_clause(scope, use_clause, diagnostics)?;
            }
            Declaration::Package(ref mut instance) => {
                let ent = self.arena.define(
                    self.ctx,
                    &mut instance.ident,
                    parent,
                    AnyEntKind::Design(Design::PackageInstance(Region::default())),
                    src_span,
                    Some(self.source()),
                );

                if let Some(pkg_region) =
                    as_fatal(self.generic_package_instance(scope, ent, instance, diagnostics))?
                {
                    let kind = AnyEntKind::Design(Design::PackageInstance(pkg_region));
                    unsafe {
                        ent.set_kind(kind);
                    }
                    scope.add(ent, diagnostics);
                }
            }
            Declaration::Configuration(..) => {}
            Declaration::View(view) => {
                if let Some(view) = as_fatal(self.analyze_view_declaration(
                    scope,
                    parent,
                    view,
                    decl.span,
                    diagnostics,
                ))? {
                    scope.add(view, diagnostics);
                }
            }
            Declaration::Type(..) => unreachable!("Handled elsewhere"),
        };

        Ok(())
    }

    /// Analyzes a mode view declaration.
    /// * Checks that the type of the view declaration is a record type
    /// * Checks that all elements are associated in the view
    fn analyze_view_declaration(
        &self,
        scope: &Scope<'a>,
        parent: EntRef<'a>,
        view: &mut ModeViewDeclaration,
        src_span: TokenSpan,
        diagnostics: &mut dyn DiagnosticHandler,
    ) -> EvalResult<EntRef<'a>> {
        let typ = self.resolve_subtype_indication(scope, &mut view.typ, diagnostics)?;
        let record_region = match typ.type_mark().kind() {
            Type::Record(region) => region,
            _ => {
                let diag = Diagnostic::new(
                    &view.typ.type_mark.pos(self.ctx),
                    format!(
                        "The type of a view must be a record type, not {}",
                        typ.type_mark().describe()
                    ),
                    ErrorCode::TypeMismatch,
                )
                .opt_related(
                    typ.type_mark().decl_pos.as_ref(),
                    format!("{} declared here", typ.type_mark().describe()),
                );
                bail!(diagnostics, diag);
            }
        };
        let mut unassociated: HashSet<_> = record_region.elems.iter().collect();
        for element in view.elements.iter_mut() {
            for name in element.names.items.iter_mut() {
                let desi = Designator::Identifier(name.item.item.clone());
                let Some(record_element) = record_region.lookup(&desi) else {
                    diagnostics.push(Diagnostic::new(
                        name.item.pos(self.ctx),
                        format!("Not a part of {}", typ.type_mark().describe()),
                        ErrorCode::Unresolved,
                    ));
                    continue;
                };
                name.set_unique_reference(&record_element);
                unassociated.remove(&record_element);
            }
        }
        if !unassociated.is_empty() {
            diagnostics.add(
                view.ident.pos(self.ctx),
                pretty_format_unassociated_message(&unassociated),
                ErrorCode::Unassociated,
            );
        }
        Ok(self.arena.define(
            self.ctx,
            &mut view.ident,
            parent,
            AnyEntKind::View(typ),
            src_span,
            Some(self.source()),
        ))
    }

    fn find_deferred_constant_declaration(
        &self,
        scope: &Scope<'a>,
        ident: &Symbol,
    ) -> Option<EntRef<'a>> {
        if let Some(NamedEntities::Single(ent)) = scope.lookup_immediate(&ident.into()) {
            if ent.kind().is_deferred_constant() {
                return Some(ent);
            }
        }
        None
    }

    fn attribute_specification(
        &self,
        scope: &Scope<'a>,
        parent: EntRef<'a>,
        attr_spec: &mut AttributeSpecification,
        diagnostics: &mut dyn DiagnosticHandler,
    ) -> FatalResult {
        let AttributeSpecification {
            ident,
            entity_name,
            entity_class,
            expr,
            colon_token: _,
        } = attr_spec;

        let attr_ent = match scope.lookup(
            self.ctx,
            ident.item.token,
            &Designator::Identifier(ident.item.name().clone()),
        ) {
            Ok(NamedEntities::Single(ent)) => {
                ident.set_unique_reference(ent);
                if let Some(attr_ent) = AttributeEnt::from_any(ent) {
                    self.expr_pos_with_ttyp(
                        scope,
                        attr_ent.typ(),
                        expr.span,
                        &mut expr.item,
                        diagnostics,
                    )?;
                    attr_ent
                } else {
                    diagnostics.add(
                        ident.item.pos(self.ctx),
                        format!("{} is not an attribute", ent.describe()),
                        ErrorCode::MismatchedKinds,
                    );
                    return Ok(());
                }
            }
            Ok(NamedEntities::Overloaded(_)) => {
                diagnostics.add(
                    ident.item.pos(self.ctx),
                    format!("Overloaded name '{}' is not an attribute", ident.item),
                    ErrorCode::MismatchedKinds,
                );
                return Ok(());
            }
            Err(err) => {
                diagnostics.push(err);
                return Ok(());
            }
        };

        if let EntityName::Name(EntityTag {
            designator,
            signature,
        }) = entity_name
        {
            let ent: EntRef = match scope.lookup(self.ctx, designator.token, &designator.item.item)
            {
                Ok(NamedEntities::Single(ent)) => {
                    designator.set_unique_reference(ent);

                    if let Some(signature) = signature {
                        diagnostics.push(Diagnostic::should_not_have_signature(
                            "Attribute specification",
                            &signature.pos(self.ctx),
                        ));
                    }
                    ent
                }
                Ok(NamedEntities::Overloaded(overloaded)) => {
                    if let Some(signature) = signature {
                        match as_fatal(self.resolve_signature(scope, signature, diagnostics))? {
                            Some(signature_key) => {
                                if let Some(ent) =
                                    overloaded.get(&SubprogramKey::Normal(signature_key))
                                {
                                    designator.set_unique_reference(&ent);
                                    ent.into()
                                } else {
                                    diagnostics.push(Diagnostic::no_overloaded_with_signature(
                                        designator.pos(self.ctx),
                                        &designator.item.item,
                                        &overloaded,
                                    ));
                                    return Ok(());
                                }
                            }
                            None => {
                                return Ok(());
                            }
                        }
                    } else if let Some(ent) = overloaded.as_unique() {
                        designator.set_unique_reference(ent);
                        ent
                    } else {
                        diagnostics.push(Diagnostic::signature_required(designator.pos(self.ctx)));
                        return Ok(());
                    }
                }
                Err(err) => {
                    diagnostics.push(err);
                    return Ok(());
                }
            };

            // Attributes affect the underlying entity and cannot be set directly on aliases
            let ent = ent.as_actual();

            if Some(*entity_class) != get_entity_class(ent) {
                diagnostics.add(
                    designator.pos(self.ctx),
                    format!("{} is not of class {}", ent.describe(), entity_class),
                    ErrorCode::MismatchedEntityClass,
                );
                return Ok(());
            }

            match entity_class {
                EntityClass::Architecture
                | EntityClass::Entity
                | EntityClass::Package
                | EntityClass::Configuration => {
                    if ent != parent {
                        diagnostics.add(
                            designator.pos(self.ctx),
                            "Attribute specification must be in the immediate declarative part",
                            ErrorCode::MisplacedAttributeSpec,
                        );
                        return Ok(());
                    }
                }
                EntityClass::Signal
                | EntityClass::Variable
                | EntityClass::Procedure
                | EntityClass::Function
                | EntityClass::Component
                | EntityClass::Constant
                | EntityClass::Type
                | EntityClass::Subtype
                | EntityClass::Literal
                | EntityClass::Units
                | EntityClass::File
                | EntityClass::Label => {
                    if ent.parent != Some(parent) {
                        diagnostics.add(
                            designator.pos(self.ctx),
                            "Attribute specification must be in the immediate declarative part",
                            ErrorCode::MisplacedAttributeSpec,
                        );
                        return Ok(());
                    }
                }
            }

            let res = unsafe {
                self.arena
                    .add_attr(ent.id(), designator.pos(self.ctx), attr_ent)
            };

            if let Err(diagnostic) = res {
                diagnostics.push(diagnostic);
            }
        }

        Ok(())
    }

    pub fn analyze_interface_declaration(
        &self,
        scope: &Scope<'a>,
        parent: EntRef<'a>,
        decl: &mut InterfaceDeclaration,
        diagnostics: &mut dyn DiagnosticHandler,
    ) -> EvalResult<EntRef<'a>> {
        let span = decl.span();
        let ent = match decl {
            InterfaceDeclaration::File(ref mut file_decl) => {
                let file_type = self.resolve_subtype_indication(
                    scope,
                    &mut file_decl.subtype_indication,
                    diagnostics,
                )?;
                self.arena.define(
                    self.ctx,
                    &mut file_decl.ident,
                    parent,
                    AnyEntKind::InterfaceFile(file_type.type_mark().to_owned()),
                    span,
                    Some(self.source()),
                )
            }
            InterfaceDeclaration::Object(ref mut object_decl) => {
                self.analyze_interface_object_declaration(scope, parent, object_decl, diagnostics)?
            }
            InterfaceDeclaration::Type(ref mut ident) => {
                let typ = TypeEnt::from_any(self.arena.define(
                    self.ctx,
                    ident,
                    parent,
                    AnyEntKind::Type(Type::Interface),
                    span,
                    Some(self.source()),
                ))
                .unwrap();

                let implicit = [
                    self.comparison(Operator::EQ, typ),
                    self.comparison(Operator::NE, typ),
                ];

                for ent in implicit {
                    unsafe {
                        self.arena.add_implicit(typ.id(), ent);
                    }

                    scope.add(ent, diagnostics);
                }

                typ.into()
            }
            InterfaceDeclaration::Subprogram(ref mut subpgm) => {
                let (_, ent) = self.subprogram_specification(
                    scope,
                    parent,
                    &mut subpgm.specification,
                    subpgm.span,
                    Overloaded::InterfaceSubprogram,
                    diagnostics,
                )?;
                ent
            }
            InterfaceDeclaration::Package(ref mut instance) => {
                let package_region = self.analyze_package_instance_name(
                    scope,
                    &mut instance.package_name,
                    diagnostics,
                )?;

                self.arena.define(
                    self.ctx,
                    &mut instance.ident,
                    parent,
                    AnyEntKind::Design(Design::InterfacePackageInstance(package_region)),
                    span,
                    Some(self.source()),
                )
            }
        };
        Ok(ent)
    }

    pub fn analyze_interface_object_declaration(
        &self,
        scope: &Scope<'a>,
        parent: EntRef<'a>,
        object_decl: &mut InterfaceObjectDeclaration,
        diagnostics: &mut dyn DiagnosticHandler,
    ) -> EvalResult<EntRef<'a>> {
        let span = object_decl.span();
        match &mut object_decl.mode {
            ModeIndication::Simple(mode) => {
                let (subtype, class) =
                    self.analyze_simple_mode_indication(scope, mode, diagnostics)?;
                Ok(self.arena.define(
                    self.ctx,
                    &mut object_decl.ident,
                    parent,
                    AnyEntKind::Object(Object {
                        class,
                        iface: Some(ObjectInterface::simple(
                            object_decl.list_type,
                            mode.mode.as_ref().map(|mode| mode.item).unwrap_or_default(),
                        )),
                        subtype,
                        has_default: mode.expression.is_some(),
                    }),
                    span,
                    Some(self.source()),
                ))
            }
            ModeIndication::View(view) => {
                let resolved =
                    self.name_resolve(scope, view.name.span, &mut view.name.item, diagnostics)?;
                let view_ent = self.resolve_view_ent(&resolved, diagnostics, view.name.span)?;
                if let Some(ast_declared_subtype) = &mut view.subtype_indication {
                    let declared_subtype =
                        self.resolve_subtype_indication(scope, ast_declared_subtype, diagnostics)?;
                    if declared_subtype.type_mark() != view_ent.subtype().type_mark() {
                        bail!(
                            diagnostics,
                            Diagnostic::new(
                                &ast_declared_subtype.type_mark.pos(self.ctx),
                                "Specified subtype must match the subtype declared for the view",
                                ErrorCode::TypeMismatch
                            )
                        );
                    }
                }
                Ok(self.arena.define(
                    self.ctx,
                    &mut object_decl.ident,
                    parent,
                    AnyEntKind::Object(Object {
                        class: ObjectClass::Signal,
                        iface: Some(ObjectInterface::Port(InterfaceMode::View(view_ent))),
                        subtype: *view_ent.subtype(),
                        has_default: false,
                    }),
                    span,
                    Some(self.source()),
                ))
            }
        }
    }

    pub fn analyze_simple_mode_indication(
        &self,
        scope: &Scope<'a>,
        mode: &mut SimpleModeIndication,
        diagnostics: &mut dyn DiagnosticHandler,
    ) -> EvalResult<(Subtype<'a>, ObjectClass)> {
        let subtype =
            self.resolve_subtype_indication(scope, &mut mode.subtype_indication, diagnostics);

        if let Some(ref mut expression) = mode.expression {
            if let Ok(ref subtype) = subtype {
                self.expr_pos_with_ttyp(
                    scope,
                    subtype.type_mark(),
                    expression.span,
                    &mut expression.item,
                    diagnostics,
                )?;
            } else {
                self.expr_unknown_ttyp(scope, expression, diagnostics)?
            }
        }

        Ok((subtype?, mode.class))
    }

    pub fn analyze_interface_list(
        &self,
        scope: &Scope<'a>,
        parent: EntRef<'a>,
        interface_list: &mut InterfaceList,
        diagnostics: &mut dyn DiagnosticHandler,
    ) -> FatalResult<FormalRegion<'a>> {
        let mut params = FormalRegion::new(interface_list.interface_type);

        for decl in interface_list.items.iter_mut() {
            if let Some(ent) =
                as_fatal(self.analyze_interface_declaration(scope, parent, decl, diagnostics))?
            {
                scope.add(ent, diagnostics);
                params.add(ent);
            }
        }
        Ok(params)
    }

    pub(crate) fn analyze_array_index(
        &self,
        scope: &Scope<'a>,
        array_index: &mut ArrayIndex,
        diagnostics: &mut dyn DiagnosticHandler,
    ) -> EvalResult<BaseType<'a>> {
        match array_index {
            ArrayIndex::IndexSubtypeDefintion(ref mut type_mark) => self
                .type_name(scope, type_mark.span, &mut type_mark.item, diagnostics)
                .map(|typ| typ.base()),
            ArrayIndex::Discrete(ref mut drange) => {
                self.drange_type(scope, &mut drange.item, diagnostics)
            }
        }
    }
}

impl Diagnostic {
    fn no_overloaded_with_signature(
        pos: &SrcPos,
        des: &Designator,
        overloaded: &OverloadedName,
    ) -> Diagnostic {
        let mut diagnostic = Diagnostic::new(
            pos,
            format!(
                "Could not find declaration of {} with given signature",
                des.describe()
            ),
            ErrorCode::NoOverloadedWithSignature,
        );
        diagnostic.add_subprogram_candidates("Found", overloaded.entities());
        diagnostic
    }

    fn should_not_have_signature(prefix: &str, pos: impl AsRef<SrcPos>) -> Diagnostic {
        Diagnostic::new(
            pos,
            format!("{prefix} should only have a signature for subprograms and enum literals"),
            ErrorCode::IllegalSignature,
        )
    }

    fn signature_required(pos: impl AsRef<SrcPos>) -> Diagnostic {
        Diagnostic::new(
            pos,
            "Signature required for alias of subprogram and enum literals",
            ErrorCode::SignatureRequired,
        )
    }
}

fn get_entity_class(ent: EntRef) -> Option<EntityClass> {
    match ent.actual_kind() {
        // Alias is never the direct target of attribute
        AnyEntKind::ExternalAlias { .. } => None,
        // Alias is never the direct target of attribute
        AnyEntKind::ObjectAlias { .. } => None,
        AnyEntKind::File(_) => Some(EntityClass::File),
        AnyEntKind::InterfaceFile(_) => Some(EntityClass::File),
        AnyEntKind::Component(_) => Some(EntityClass::Component),
        AnyEntKind::Attribute(_) => None,
        AnyEntKind::Overloaded(ent) => match ent {
            Overloaded::SubprogramDecl(s)
            | Overloaded::Subprogram(s)
            | Overloaded::UninstSubprogramDecl(s, _)
            | Overloaded::UninstSubprogram(s, _)
            | Overloaded::InterfaceSubprogram(s) => {
                if s.return_type.is_some() {
                    Some(EntityClass::Function)
                } else {
                    Some(EntityClass::Procedure)
                }
            }
            Overloaded::EnumLiteral(_) => Some(EntityClass::Literal),
            // Alias is never the direct target of attribute
            Overloaded::Alias(_) => None,
        },
        AnyEntKind::Type(Type::Subtype(_)) => Some(EntityClass::Subtype),
        AnyEntKind::Type(_) => Some(EntityClass::Type),
        AnyEntKind::ElementDeclaration(_) => None,
        AnyEntKind::Concurrent(_) => Some(EntityClass::Label),
        AnyEntKind::Sequential(_) => Some(EntityClass::Label),
        AnyEntKind::Object(obj) => match obj.class {
            ObjectClass::Signal => Some(EntityClass::Signal),
            ObjectClass::Constant => Some(EntityClass::Constant),
            ObjectClass::Variable => Some(EntityClass::Variable),
            ObjectClass::SharedVariable => Some(EntityClass::Variable),
        },
        AnyEntKind::LoopParameter(_) => None, // @TODO is it allowed?
        AnyEntKind::PhysicalLiteral(_) => None, // @TODO maybe Units?
        AnyEntKind::DeferredConstant(_) => Some(EntityClass::Constant),
        AnyEntKind::Library => None,
        AnyEntKind::Design(des) => match des {
            Design::Entity(_, _) => Some(EntityClass::Entity),
            Design::Architecture(..) => Some(EntityClass::Architecture),
            Design::Configuration => Some(EntityClass::Configuration),
            Design::Package(_, _) => Some(EntityClass::Package),
            // Should never be target of attribute
            Design::PackageBody(..) => None,
            Design::UninstPackage(_, _) => None,
            Design::PackageInstance(_) => None,
            Design::InterfacePackageInstance(_) => None,
            Design::Context(_) => None,
        },
        AnyEntKind::View(_) => None,
    }
}

fn find_full_type_definition<'a>(
    name: &Symbol,
    decls: &'a [WithTokenSpan<Declaration>],
) -> Option<&'a TypeDeclaration> {
    for decl in decls.iter() {
        if let Declaration::Type(type_decl) = &decl.item {
            match type_decl.def {
                TypeDefinition::Incomplete(..) => {
                    // ignored
                }
                _ => {
                    if type_decl.ident.name() == name {
                        return Some(type_decl);
                    }
                }
            }
        }
    }
    None
}

const UNASSOCIATED_DISPLAY_THRESHOLD: usize = 3;

/// Pretty formats a hash set with unassociated record elements.
/// This is for an improved user experience.
/// The returned message has the format "Missing association of x".
/// * If there is only one element, the message becomes "Missing association of element the_element"
/// * If there are more elements, the message becomes
///     "Missing association of element the_element1, the_element2 and the_element3"
/// * If there are more elements than [UNASSOCIATED_DISPLAY_THRESHOLD], the message will be truncated
///     to "Missing association of element the_element1, the_element2, the_element3 and 17 more"
fn pretty_format_unassociated_message(unassociated: &HashSet<&RecordElement>) -> String {
    assert!(
        !unassociated.is_empty(),
        "Should never be called with an empty set"
    );
    let mut as_string_vec = unassociated
        .iter()
        .sorted_by_key(|el| el.decl_pos())
        .map(|el| el.designator().describe())
        .collect_vec();
    let description = if as_string_vec.len() == 1 {
        as_string_vec.pop().unwrap()
    } else if as_string_vec.len() > UNASSOCIATED_DISPLAY_THRESHOLD {
        let mut desc = as_string_vec[..UNASSOCIATED_DISPLAY_THRESHOLD].join(", ");
        desc.push_str(" and ");
        desc.push_str(&(as_string_vec.len() - UNASSOCIATED_DISPLAY_THRESHOLD).to_string());
        desc.push_str(" more");
        desc
    } else {
        // len > 1, therefore we always have a last element
        let last = as_string_vec.pop().unwrap();
        let mut desc = as_string_vec.join(", ");
        desc.push_str(" and ");
        desc.push_str(&last);
        desc
    };
    if unassociated.len() == 1 {
        format!("Missing association of element {}", description)
    } else {
        format!("Missing association of elements {}", description)
    }
}<|MERGE_RESOLUTION|>--- conflicted
+++ resolved
@@ -492,17 +492,10 @@
                     Some(self.source()),
                 );
                 if let Some(generic_list) = &mut component.generic_list {
-<<<<<<< HEAD
-                    self.analyze_interface_list(&nested, ent, &mut generic_list.item, diagnostics)?;
-                }
-                if let Some(port_list) = &mut component.port_list {
-                    self.analyze_interface_list(&nested, ent, &mut port_list.item, diagnostics)?;
-=======
                     self.analyze_interface_list(&nested, ent, generic_list, diagnostics)?;
                 }
                 if let Some(port_list) = &mut component.port_list {
                     self.analyze_interface_list(&nested, ent, port_list, diagnostics)?;
->>>>>>> 213a0f8e
                 }
 
                 let kind = AnyEntKind::Component(nested.into_region());
