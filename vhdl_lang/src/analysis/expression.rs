//! This Source Code Form is subject to the terms of the Mozilla Public
//! License, v. 2.0. If a copy of the MPL was not distributed with this file,
//! You can obtain one at http://mozilla.org/MPL/2.0/.
//!
//! Copyright (c) 2023, Olof Kraigher olof.kraigher@gmail.com

use fnv::FnvHashMap;
use fnv::FnvHashSet;

use super::analyze::*;
use super::overloaded::Disambiguated;
use super::overloaded::DisambiguatedType;
use super::overloaded::ResolvedCall;
use super::scope::*;
use crate::ast::*;
use crate::data::error_codes::ErrorCode;
use crate::data::*;
use crate::named_entity::*;

#[derive(Debug, PartialEq, Eq)]
pub enum ExpressionType<'a> {
    Unambiguous(TypeEnt<'a>),
    Ambiguous(FnvHashSet<BaseType<'a>>),
    String,
    Null,
    Aggregate,
}

impl<'a> ExpressionType<'a> {
    fn match_type(&self, other: BaseType<'a>) -> bool {
        match self {
            ExpressionType::Unambiguous(typ) => typ.base() == other,
            ExpressionType::Ambiguous(types) => types.contains(&other),
            ExpressionType::String => other.is_compatible_with_string_literal(),
            ExpressionType::Null => other.is_access(),
            ExpressionType::Aggregate => other.is_composite(),
        }
    }

    pub(crate) fn describe(&self) -> String {
        match self {
            ExpressionType::Unambiguous(typ) => format!("expression with {}", typ.describe()),
            ExpressionType::Ambiguous(_) => "ambiguous expression".to_owned(),
            ExpressionType::String => "string literal".to_owned(),
            ExpressionType::Null => "null literal".to_owned(),
            ExpressionType::Aggregate => "aggregate expression".to_owned(),
        }
    }
}

impl<'a> From<DisambiguatedType<'a>> for ExpressionType<'a> {
    fn from(value: DisambiguatedType<'a>) -> Self {
        match value {
            DisambiguatedType::Unambiguous(typ) => ExpressionType::Unambiguous(typ),
            DisambiguatedType::Ambiguous(types) => ExpressionType::Ambiguous(types),
        }
    }
}

pub(super) struct TypeMatcher<'c, 'a> {
    // Allow implicit type conversion from universal real/integer to other integer types
    implicit_type_conversion: bool,

    // Allow implicit type conversion from abstract types to universal real/integer
    implicit_type_conversion_from_universal: bool,
    context: &'c AnalyzeContext<'a>,
}

impl<'c, 'a> TypeMatcher<'c, 'a> {
    // Returns true if the expression types is possible given the target type
    pub fn is_possible(&self, types: &ExpressionType<'a>, ttyp: BaseType<'a>) -> bool {
        if types.match_type(ttyp) {
            true
        } else if self.implicit_type_conversion {
            match ttyp.kind() {
                Type::Integer => types.match_type(self.context.universal_integer()),
                Type::Real => types.match_type(self.context.universal_real()),
                Type::Universal(UniversalType::Integer)
                    if self.implicit_type_conversion_from_universal =>
                {
                    match types {
                        ExpressionType::Unambiguous(typ) => typ.base().is_any_integer(),
                        ExpressionType::Ambiguous(types) => {
                            types.iter().any(|typ| typ.is_any_integer())
                        }
                        _ => false,
                    }
                }
                Type::Universal(UniversalType::Real)
                    if self.implicit_type_conversion_from_universal =>
                {
                    match types {
                        ExpressionType::Unambiguous(typ) => typ.base().is_any_real(),
                        ExpressionType::Ambiguous(types) => {
                            types.iter().any(|typ| typ.is_any_real())
                        }
                        _ => false,
                    }
                }
                _ => false,
            }
        } else {
            false
        }
    }

    pub fn can_be_target_type(&self, typ: TypeEnt<'a>, ttyp: BaseType<'a>) -> bool {
        self.is_possible(&ExpressionType::Unambiguous(typ), ttyp)
    }

    pub fn disambiguate_op_by_arguments(
        &self,
        candidates: &mut Vec<OverloadedEnt<'a>>,
        operand_types: &[ExpressionType<'a>],
    ) {
        candidates.retain(|ent| {
            operand_types
                .iter()
                .enumerate()
                .all(|(idx, expr_type)| self.is_possible(expr_type, ent.nth_base(idx).unwrap()))
        })
    }

    pub fn disambiguate_by_assoc_types(
        &self,
        actual_types: &[Option<ExpressionType<'a>>],
        candidates: &mut Vec<ResolvedCall<'a>>,
    ) {
        candidates.retain(|resolved| {
            actual_types.iter().enumerate().all(|(idx, actual_type)| {
                if let Some(actual_type) = actual_type {
                    self.is_possible(actual_type, resolved.formals[idx].base())
                } else {
                    true
                }
            })
        })
    }

    pub fn disambiguate_op_by_return_type(
        &self,
        candidates: &mut Vec<impl AsRef<OverloadedEnt<'a>>>,
        ttyp: Option<TypeEnt<'a>>, // Optional target type constraint
    ) {
        let tbase = ttyp.map(|ttyp| ttyp.base());
        candidates.retain(|ent| {
            if let Some(tbase) = tbase {
                self.can_be_target_type(ent.as_ref().return_type().unwrap(), tbase)
            } else {
                true
            }
        });
    }
}

impl<'a> AnalyzeContext<'a> {
    pub fn strict_matcher(&self) -> TypeMatcher<'_, 'a> {
        TypeMatcher {
            implicit_type_conversion: false,
            implicit_type_conversion_from_universal: false,
            context: self,
        }
    }

    pub fn any_matcher(&self) -> TypeMatcher<'_, 'a> {
        TypeMatcher {
            implicit_type_conversion: true,
            implicit_type_conversion_from_universal: true,
            context: self,
        }
    }

    pub fn implicit_matcher(&self) -> TypeMatcher<'_, 'a> {
        TypeMatcher {
            implicit_type_conversion: true,
            implicit_type_conversion_from_universal: false,
            context: self,
        }
    }

    // Returns true if the expression types is possible given the target type
    pub fn is_possible(&self, types: &ExpressionType<'a>, ttyp: BaseType<'a>) -> bool {
        self.any_matcher().is_possible(types, ttyp)
    }

    pub fn common_type(&self, typ1: BaseType<'a>, typ2: BaseType<'a>) -> Option<BaseType<'a>> {
        if typ1.id() == typ2.id() {
            Some(typ1)
        } else if typ1.is_universal_of(typ2) {
            Some(typ2)
        } else if typ2.is_universal_of(typ1) {
            Some(typ1)
        } else {
            None
        }
    }

    pub fn common_types(
        &self,
        types: FnvHashSet<BaseType<'a>>,
        typ: BaseType<'a>,
    ) -> FnvHashSet<BaseType<'a>> {
        types
            .into_iter()
            .filter_map(|t| self.common_type(t, typ))
            .collect()
    }

    pub fn can_be_target_type(&self, typ: TypeEnt<'a>, ttyp: BaseType<'a>) -> bool {
        self.any_matcher().can_be_target_type(typ, ttyp)
    }

    pub fn expr_unknown_ttyp(
        &self,
        scope: &Scope<'a>,
        expr: &mut WithPos<Expression>,
        diagnostics: &mut dyn DiagnosticHandler,
    ) -> FatalResult {
        self.expr_pos_unknown_ttyp(scope, &expr.pos, &mut expr.item, diagnostics)
    }

    pub fn expr_unambiguous_type(
        &self,
        scope: &Scope<'a>,
        expr: &mut WithPos<Expression>,
        diagnostics: &mut dyn DiagnosticHandler,
    ) -> EvalResult<TypeEnt<'a>> {
        match self.expr_type(scope, expr, diagnostics)? {
            ExpressionType::Unambiguous(typ) => Ok(typ),
            ExpressionType::Ambiguous(_)
            | ExpressionType::String
            | ExpressionType::Null
            | ExpressionType::Aggregate => {
                diagnostics.error(
                &expr.pos,
                "Ambiguous expression. You can use a qualified expression type'(expr) to disambiguate.",
                    ErrorCode::AmbiguousExpression,
            );
                Err(EvalError::Unknown)
            }
        }
    }

    pub fn lookup_operator(
        &self,
        diagnostics: &mut dyn DiagnosticHandler,
        scope: &Scope<'a>,
        op_pos: &SrcPos,
        op: Operator,
        arity: usize,
    ) -> EvalResult<Vec<OverloadedEnt<'a>>> {
        let designator = Designator::OperatorSymbol(op);
        match scope
            .lookup(op_pos, &designator)
            .into_eval_result(diagnostics)?
        {
            NamedEntities::Single(ent) => {
                // Should never happen but better know if it does
<<<<<<< HEAD
                Err(Diagnostic::internal(
                    op_pos,
                    format!(
                        "Operator symbol cannot denote non-overloaded symbol {}",
                        ent.describe(),
                    ),
                )
                .into())
=======
                bail!(
                    diagnostics,
                    Diagnostic::error(
                        op_pos,
                        format!(
                            "Operator symbol cannot denote non-overloaded symbol {}",
                            ent.describe(),
                        ),
                    )
                );
>>>>>>> 28d2e8b1
            }
            NamedEntities::Overloaded(overloaded) => {
                // Candidates that match arity of operator
                let op_candidates: Vec<_> = overloaded
                    .entities()
                    .filter(|ent| ent.formals().len() == arity && ent.return_type().is_some())
                    .collect();

                if op_candidates.is_empty() {
<<<<<<< HEAD
                    Err(Diagnostic::error(
                        op_pos,
                        format!("Found no match for {}", designator.describe()),
                        ErrorCode::Unresolved,
                    )
                    .into())
=======
                    bail!(
                        diagnostics,
                        Diagnostic::error(
                            op_pos,
                            format!("Found no match for {}", designator.describe()),
                        )
                    );
>>>>>>> 28d2e8b1
                } else {
                    Ok(op_candidates)
                }
            }
        }
    }

    pub fn operand_types(
        &self,
        scope: &Scope<'a>,
        operands: &mut [&mut WithPos<Expression>],
        diagnostics: &mut dyn DiagnosticHandler,
    ) -> EvalResult<Vec<ExpressionType<'a>>> {
        let mut operand_types = Vec::with_capacity(operands.len());

        let mut expr_diagnostics = Vec::new();
        for expr in operands.iter_mut() {
            if let Some(types) = as_fatal(self.expr_type(scope, expr, &mut expr_diagnostics))? {
                operand_types.push(types);
            } else {
                // bail if any operator argument is unknown
                diagnostics.append(expr_diagnostics);
                return Err(EvalError::Unknown);
            }
        }

        Ok(operand_types)
    }

    pub fn check_op(
        &self,
        scope: &Scope<'a>,
        op: &mut WithPos<WithRef<Operator>>,
        overloaded: OverloadedEnt<'a>,
        exprs: &mut [&mut WithPos<Expression>],
        diagnostics: &mut dyn DiagnosticHandler,
    ) -> FatalResult {
        op.set_unique_reference(&overloaded);
        for (idx, expr) in exprs.iter_mut().enumerate() {
            let target_type = overloaded.formals().nth(idx).unwrap().type_mark();
            self.expr_pos_with_ttyp(scope, target_type, &expr.pos, &mut expr.item, diagnostics)?;
        }
        Ok(())
    }

    pub fn disambiguate_op(
        &self,
        scope: &Scope<'a>,
        ttyp: Option<TypeEnt<'a>>, // Optional target type constraint
        op: &mut WithPos<WithRef<Operator>>,
        overloaded: Vec<OverloadedEnt<'a>>,
        exprs: &mut [&mut WithPos<Expression>],
        diagnostics: &mut dyn DiagnosticHandler,
    ) -> EvalResult<Disambiguated<'a>> {
        // @TODO lookup already set reference to get O(N) instead of O(N^2) when disambiguating deeply nested ambiguous operators
        if let Some(reference) = op.item.reference.get() {
            if let Some(ent) = OverloadedEnt::from_any(self.arena.get(reference)) {
                return Ok(Disambiguated::Unambiguous(ent));
            }
        }

        let designator = Designator::OperatorSymbol(op.item.item);
        let operand_types = self.operand_types(scope, exprs, diagnostics)?;

        let mut candidates = overloaded.clone();

        if candidates.len() > 1 {
            self.implicit_matcher()
                .disambiguate_op_by_arguments(&mut candidates, &operand_types);
        }

        if candidates.len() > 1 && ttyp.is_some() {
            self.implicit_matcher()
                .disambiguate_op_by_return_type(&mut candidates, ttyp);
        }

        // Try to further disambiguate by removing implicit universal casts
        if candidates.len() > 1 {
            let return_types: FnvHashSet<_> = candidates
                .iter()
                .map(|c| c.return_type().unwrap().base())
                .collect();

            if return_types.len() == 1 {
                self.strict_matcher()
                    .disambiguate_op_by_arguments(&mut candidates, &operand_types);
            }
        }

        if candidates.len() > 1 {
            if ttyp.is_some() {
                self.strict_matcher()
                    .disambiguate_op_by_return_type(&mut candidates, ttyp);
            } else {
                let return_types: FnvHashSet<_> = candidates
                    .iter()
                    .map(|c| c.return_type().unwrap().base())
                    .collect();

                // Remove INTEGER if universal integer is a candidate
                candidates.retain(|cand| {
                    if let Some(univ) = self.as_universal(cand.return_type().unwrap().base()) {
                        !return_types.contains(&univ)
                    } else {
                        true
                    }
                })
            }
        }

        if candidates.is_empty() {
            // Try to disambiguate to a single candidate if return type ruled out all candidates
            // But it is unambiguous without implicit argument cast
            let mut cands = overloaded.clone();
            self.strict_matcher()
                .disambiguate_op_by_arguments(&mut cands, &operand_types);

            if cands.len() == 1 {
                candidates = cands;
            }
        }

        if candidates.is_empty() {
            diagnostics.error(
                &op.pos,
                format!("Found no match for {}", designator.describe()),
                ErrorCode::Unresolved,
            );

            Err(EvalError::Unknown)
        } else if candidates.len() == 1 {
            let ent = candidates[0];
            self.check_op(scope, op, ent, exprs, diagnostics)?;
            Ok(Disambiguated::Unambiguous(ent))
        } else {
            Ok(Disambiguated::Ambiguous(candidates))
        }
    }

    fn as_universal(&self, typ: BaseType<'a>) -> Option<BaseType<'a>> {
        match typ.kind() {
            Type::Integer => Some(self.universal_integer()),
            Type::Real => Some(self.universal_real()),
            _ => None,
        }
    }

    pub fn operator_type(
        &self,
        scope: &Scope<'a>,
        op: &mut WithPos<WithRef<Operator>>,
        exprs: &mut [&mut WithPos<Expression>],
        diagnostics: &mut dyn DiagnosticHandler,
    ) -> EvalResult<ExpressionType<'a>> {
        let op_candidates =
            self.lookup_operator(diagnostics, scope, &op.pos, op.item.item, exprs.len())?;

        match self.disambiguate_op(scope, None, op, op_candidates, exprs, diagnostics)? {
            Disambiguated::Unambiguous(overloaded) => Ok(ExpressionType::Unambiguous(
                overloaded.return_type().unwrap(),
            )),
            Disambiguated::Ambiguous(overloaded) => Ok(ExpressionType::Ambiguous(
                overloaded
                    .into_iter()
                    .map(|o| o.return_type().unwrap().base())
                    .collect(),
            )),
        }
    }

    pub fn expr_type(
        &self,
        scope: &Scope<'a>,
        expr: &mut WithPos<Expression>,
        diagnostics: &mut dyn DiagnosticHandler,
    ) -> EvalResult<ExpressionType<'a>> {
        self.expr_pos_type(scope, &expr.pos, &mut expr.item, diagnostics)
    }

    pub fn expr_pos_type(
        &self,
        scope: &Scope<'a>,
        expr_pos: &SrcPos,
        expr: &mut Expression,
        diagnostics: &mut dyn DiagnosticHandler,
    ) -> EvalResult<ExpressionType<'a>> {
        match expr {
            Expression::Binary(ref mut op, ref mut left, ref mut right) => {
                self.operator_type(scope, op, &mut [left.as_mut(), right.as_mut()], diagnostics)
            }
            Expression::Unary(ref mut op, ref mut inner) => {
                self.operator_type(scope, op, &mut [inner.as_mut()], diagnostics)
            }
            Expression::Name(ref mut name) => self
                .expression_name_types(scope, expr_pos, name.as_mut(), diagnostics)
                .map(ExpressionType::from),
            Expression::Aggregate(_) => Ok(ExpressionType::Aggregate),
            Expression::Qualified(ref mut qexpr) => {
                let typ = self.analyze_qualified_expression(scope, qexpr, diagnostics)?;
                Ok(ExpressionType::Unambiguous(typ))
            }
            Expression::New(ref mut alloc) => match &mut alloc.item {
                Allocator::Qualified(ref mut qexpr) => {
                    let typ = self.analyze_qualified_expression(scope, qexpr, diagnostics)?;
                    Ok(ExpressionType::Unambiguous(typ))
                }
                Allocator::Subtype(ref mut subtype) => self
                    .resolve_subtype_indication(scope, subtype, diagnostics)
                    .map(|typ| ExpressionType::Unambiguous(typ.type_mark())),
            },
            Expression::Literal(ref mut literal) => match literal {
                Literal::Physical(PhysicalLiteral { ref mut unit, .. }) => {
                    match self.resolve_physical_unit(scope, unit) {
                        Ok(typ) => Ok(ExpressionType::Unambiguous(typ)),
                        Err(err) => {
                            diagnostics.push(err);
                            Err(EvalError::Unknown)
                        }
                    }
                }
                Literal::String(_) => Ok(ExpressionType::String),
                Literal::BitString(_) => Ok(ExpressionType::String),
                Literal::Character(chr) => {
                    match scope.lookup(expr_pos, &Designator::Character(*chr)) {
                        Ok(NamedEntities::Single(ent)) => {
                            // Should never happen but better know if it does
                            diagnostics.error(
                                expr_pos,
                                format!(
                                    "Character literal cannot denote non-overloaded symbol {}",
                                    ent.describe(),
                                ),
                                ErrorCode::Internal,
                            );
                            Err(EvalError::Unknown)
                        }
                        Ok(NamedEntities::Overloaded(overloaded)) => {
                            if overloaded.len() == 1 {
                                let ent = overloaded.first();
                                if let Some(return_type) = ent.return_type() {
                                    Ok(ExpressionType::Unambiguous(return_type))
                                } else {
                                    diagnostics.error(
                                        expr_pos,
                                        format!(
                                            "Character literal cannot denote procedure symbol {}",
                                            ent.describe(),
                                        ),
                                        ErrorCode::MismatchedKinds,
                                    );
                                    Err(EvalError::Unknown)
                                }
                            } else {
                                Ok(ExpressionType::Ambiguous(
                                    overloaded
                                        .entities()
                                        .flat_map(|e| e.return_type())
                                        .map(BaseType::from)
                                        .collect(),
                                ))
                            }
                        }
                        Err(e) => {
                            diagnostics.push(e);
                            Err(EvalError::Unknown)
                        }
                    }
                }
                Literal::AbstractLiteral(AbstractLiteral::Integer(_)) => {
                    Ok(ExpressionType::Unambiguous(self.universal_integer().into()))
                }
                Literal::AbstractLiteral(AbstractLiteral::Real(_)) => {
                    Ok(ExpressionType::Unambiguous(self.universal_real().into()))
                }
                Literal::Null => Ok(ExpressionType::Null),
            },
        }
    }

    // Fallback for analyzing an expression without a known target type
    pub fn expr_pos_unknown_ttyp(
        &self,
        scope: &Scope<'a>,
        pos: &SrcPos,
        expr: &mut Expression,
        diagnostics: &mut dyn DiagnosticHandler,
    ) -> FatalResult {
        as_fatal(self.expr_pos_type(scope, pos, expr, diagnostics))?;
        Ok(())
    }

    fn analyze_qualified_expression(
        &self,
        scope: &Scope<'a>,
        qexpr: &mut QualifiedExpression,
        diagnostics: &mut dyn DiagnosticHandler,
    ) -> EvalResult<TypeEnt<'a>> {
        let QualifiedExpression { type_mark, expr } = qexpr;

        match as_fatal(self.resolve_type_mark(scope, type_mark, diagnostics))? {
            Some(target_type) => {
                self.expr_pos_with_ttyp(
                    scope,
                    target_type,
                    &expr.pos,
                    &mut expr.item,
                    diagnostics,
                )?;
                Ok(target_type)
            }
            None => {
                self.expr_unknown_ttyp(scope, expr, diagnostics)?;
                Err(EvalError::Unknown)
            }
        }
    }

    pub fn analyze_allocation(
        &self,
        scope: &Scope<'a>,
        alloc: &mut WithPos<Allocator>,
        diagnostics: &mut dyn DiagnosticHandler,
    ) -> FatalResult {
        match &mut alloc.item {
            Allocator::Qualified(ref mut qexpr) => {
                as_fatal(self.analyze_qualified_expression(scope, qexpr, diagnostics))?;
            }
            Allocator::Subtype(ref mut subtype) => {
                self.analyze_subtype_indication(scope, subtype, diagnostics)?;
            }
        }
        Ok(())
    }

    pub fn expr_with_ttyp(
        &self,
        scope: &Scope<'a>,
        target_type: TypeEnt<'a>,
        expr: &mut WithPos<Expression>,
        diagnostics: &mut dyn DiagnosticHandler,
    ) -> FatalResult {
        self.expr_pos_with_ttyp(scope, target_type, &expr.pos, &mut expr.item, diagnostics)
    }

    fn implicit_bool_types(&self, scope: &Scope<'a>, pos: &SrcPos) -> FnvHashSet<BaseType<'a>> {
        if let Ok(NamedEntities::Overloaded(overloaded)) =
            scope.lookup(pos, &Designator::OperatorSymbol(Operator::QueQue))
        {
            overloaded
                .entities()
                .filter_map(|ent| ent.formals().nth(0).map(|typ| typ.type_mark().base()))
                .collect()
        } else {
            FnvHashSet::default()
        }
    }

    /// An expression that is either boolean or implicitly boolean via ?? operator
    pub fn boolean_expr(
        &self,
        scope: &Scope<'a>,
        expr: &mut WithPos<Expression>,
        diagnostics: &mut dyn DiagnosticHandler,
    ) -> FatalResult {
        if let Some(types) = as_fatal(self.expr_type(scope, expr, diagnostics))? {
            match types {
                ExpressionType::Unambiguous(typ) => {
                    if typ.base() != self.boolean().base() {
                        let implicit_bools = self.implicit_bool_types(scope, &expr.pos);
                        if !implicit_bools.contains(&typ.base()) {
                            diagnostics.error(
                                &expr.pos,
                                format!(
                                    "{} cannot be implicitly converted to {}. Operator ?? is not defined for this type.",
                                    typ.describe(),
                                    self.boolean().describe()
                                ),
                                ErrorCode::NoImplicitConversion
                            );
                        }
                    }
                }
                ExpressionType::Ambiguous(types) => {
                    if types.contains(&self.boolean().base()) {
                        self.expr_with_ttyp(scope, self.boolean(), expr, diagnostics)?;
                    } else {
                        let implicit_bool_types: FnvHashSet<_> = self
                            .implicit_bool_types(scope, &expr.pos)
                            .intersection(&types)
                            .cloned()
                            .collect();

                        match implicit_bool_types.len().cmp(&1) {
                            std::cmp::Ordering::Equal => {
                                let typ: TypeEnt = types.into_iter().next().unwrap().into();
                                self.expr_with_ttyp(scope, typ, expr, diagnostics)?;
                            }
                            std::cmp::Ordering::Greater => {
                                let mut diag = Diagnostic::error(
                                    &expr.pos,
                                    "Ambiguous use of implicit boolean conversion ??",
                                    ErrorCode::AmbiguousCall,
                                );
                                diag.add_type_candididates("Could be", implicit_bool_types);
                                diagnostics.push(diag);
                            }

                            std::cmp::Ordering::Less => {
                                let mut diag = Diagnostic::error(
                                    &expr.pos,
                                    format!(
                                        "Cannot disambiguate expression to {}",
                                        self.boolean().describe()
                                    ),
                                    ErrorCode::AmbiguousExpression,
                                );
                                diag.add_type_candididates(
                                    "Implicit boolean conversion operator ?? is not defined for",
                                    types,
                                );
                                diagnostics.push(diag);
                            }
                        }
                    }
                }
                ExpressionType::String | ExpressionType::Null | ExpressionType::Aggregate => {
                    self.expr_with_ttyp(scope, self.boolean(), expr, diagnostics)?;
                }
            }
        }

        Ok(())
    }

    /// Returns true if the name actually matches the target type
    /// None if it was uncertain
    pub fn expr_pos_with_ttyp(
        &self,
        scope: &Scope<'a>,
        target_type: TypeEnt<'a>,
        expr_pos: &SrcPos,
        expr: &mut Expression,
        diagnostics: &mut dyn DiagnosticHandler,
    ) -> FatalResult {
        let target_base = target_type.base_type();
        match expr {
            Expression::Literal(ref mut lit) => self.analyze_literal_with_target_type(
                scope,
                target_type,
                expr_pos,
                lit,
                diagnostics,
            )?,
            Expression::Name(ref mut name) => self.expression_name_with_ttyp(
                scope,
                expr_pos,
                name.as_mut(),
                target_type,
                diagnostics,
            )?,
            Expression::Qualified(ref mut qexpr) => {
                if let Some(type_mark) =
                    as_fatal(self.analyze_qualified_expression(scope, qexpr, diagnostics))?
                {
                    if !self.can_be_target_type(type_mark, target_base.base()) {
                        diagnostics.push(Diagnostic::type_mismatch(
                            expr_pos,
                            &type_mark.describe(),
                            target_type,
                        ));
                    }
                }
            }
            Expression::Binary(ref mut op, ref mut left, ref mut right) => {
                let op_candidates = match as_fatal(self.lookup_operator(
                    diagnostics,
                    scope,
                    &op.pos,
                    op.item.item,
                    2,
                ))? {
                    Some(candidates) => candidates,
                    None => return Ok(()),
                };

                match as_fatal(self.disambiguate_op(
                    scope,
                    Some(target_type),
                    op,
                    op_candidates,
                    &mut [left.as_mut(), right.as_mut()],
                    diagnostics,
                ))? {
                    Some(Disambiguated::Unambiguous(overloaded)) => {
                        let op_type = overloaded.return_type().unwrap();

                        if !self.can_be_target_type(op_type, target_type.base()) {
                            diagnostics.push(Diagnostic::type_mismatch(
                                expr_pos,
                                &op_type.describe(),
                                target_type,
                            ));
                        }
                    }
                    Some(Disambiguated::Ambiguous(candidates)) => {
                        diagnostics.push(Diagnostic::ambiguous_op(
                            &op.pos,
                            op.item.item,
                            candidates,
                        ));
                    }
                    None => {}
                }
            }
            Expression::Unary(ref mut op, ref mut expr) => {
                let op_candidates = match as_fatal(self.lookup_operator(
                    diagnostics,
                    scope,
                    &op.pos,
                    op.item.item,
                    1,
                ))? {
                    Some(candidates) => candidates,
                    None => {
                        return Ok(());
                    }
                };

                match as_fatal(self.disambiguate_op(
                    scope,
                    Some(target_type),
                    op,
                    op_candidates,
                    &mut [expr.as_mut()],
                    diagnostics,
                ))? {
                    Some(Disambiguated::Unambiguous(overloaded)) => {
                        let op_type = overloaded.return_type().unwrap();

                        if !self.can_be_target_type(op_type, target_type.base()) {
                            diagnostics.push(Diagnostic::type_mismatch(
                                expr_pos,
                                &op_type.describe(),
                                target_type,
                            ));
                        }
                    }
                    Some(Disambiguated::Ambiguous(candidates)) => {
                        diagnostics.push(Diagnostic::ambiguous_op(
                            &op.pos,
                            op.item.item,
                            candidates,
                        ));
                    }
                    None => {}
                }
            }
            Expression::Aggregate(assocs) => match target_base.kind() {
                Type::Array {
                    elem_type, indexes, ..
                } => {
                    for assoc in assocs.iter_mut() {
                        as_fatal(self.array_assoc_elem(
                            scope,
                            target_base,
                            indexes,
                            *elem_type,
                            assoc,
                            diagnostics,
                        ))?;
                    }
                }
                Type::Record(record_scope) => {
                    self.analyze_record_aggregate(
                        scope,
                        target_base,
                        record_scope,
                        expr_pos,
                        assocs,
                        diagnostics,
                    )?;
                }
                _ => {
                    self.analyze_aggregate(scope, assocs, diagnostics)?;

                    diagnostics.error(
                        expr_pos,
                        format!("composite does not match {}", target_type.describe()),
                        ErrorCode::TypeMismatch,
                    );
                }
            },
            Expression::New(ref mut alloc) => {
                self.analyze_allocation(scope, alloc, diagnostics)?;
            }
        }

        Ok(())
    }

    pub fn analyze_aggregate(
        &self,
        scope: &Scope<'a>,
        assocs: &mut [ElementAssociation],
        diagnostics: &mut dyn DiagnosticHandler,
    ) -> FatalResult {
        for assoc in assocs.iter_mut() {
            match assoc {
                ElementAssociation::Named(ref mut choices, ref mut expr) => {
                    for choice in choices.iter_mut() {
                        match choice.item {
                            Choice::Expression(..) => {
                                // @TODO could be record element so we cannot do more now
                            }
                            Choice::DiscreteRange(ref mut drange) => {
                                self.drange_unknown_type(scope, drange, diagnostics)?;
                            }
                            Choice::Others => {}
                        }
                    }
                    self.expr_unknown_ttyp(scope, expr, diagnostics)?;
                }
                ElementAssociation::Positional(ref mut expr) => {
                    self.expr_unknown_ttyp(scope, expr, diagnostics)?;
                }
            }
        }
        Ok(())
    }

    pub fn analyze_record_aggregate(
        &self,
        scope: &Scope<'a>,
        record_type: TypeEnt<'a>,
        elems: &RecordRegion<'a>,
        full_pos: &SrcPos,
        assocs: &mut [ElementAssociation],
        diagnostics: &mut dyn DiagnosticHandler,
    ) -> FatalResult {
        let mut associated = RecordAssociations::default();
        let mut is_ok_so_far = true;

        for (idx, assoc) in assocs.iter_mut().enumerate() {
            match assoc {
                ElementAssociation::Named(ref mut choices, ref mut actual_expr) => {
                    let typ = if choices.len() == 1 {
                        let choice = choices.first_mut().unwrap();
                        match &mut choice.item {
                            Choice::Expression(choice_expr) => {
                                if let Some(simple_name) =
                                    as_name_mut(choice_expr).and_then(as_simple_name_mut)
                                {
                                    if let Some(elem) = elems.lookup(&simple_name.item) {
                                        simple_name.set_unique_reference(&elem);
                                        associated.associate(&elem, &choice.pos, diagnostics);
                                        Some(elem.type_mark().base())
                                    } else {
                                        is_ok_so_far = false;
                                        diagnostics.push(Diagnostic::no_declaration_within(
                                            &record_type,
                                            &choice.pos,
                                            &simple_name.item,
                                        ));
                                        None
                                    }
                                } else {
                                    is_ok_so_far = false;
                                    diagnostics.error(
                                        &choice.pos,
                                        "Record aggregate choice must be a simple name",
                                        ErrorCode::MismatchedKinds,
                                    );
                                    None
                                }
                            }
                            Choice::DiscreteRange(_) => {
                                is_ok_so_far = false;
                                diagnostics.error(
                                    &choice.pos,
                                    "Record aggregate choice must be a simple name",
                                    ErrorCode::MismatchedKinds,
                                );
                                None
                            }
                            Choice::Others => {
                                // @TODO empty others
                                let remaining_types: FnvHashSet<BaseType> = elems
                                    .iter()
                                    .filter_map(|elem| {
                                        if !associated.is_associated(&elem) {
                                            Some(elem.type_mark().base())
                                        } else {
                                            None
                                        }
                                    })
                                    .collect();

                                if remaining_types.len() > 1 {
                                    let mut diag = Diagnostic::error(&choice.pos, format!("Other elements of record '{}' are not of the same type", record_type.designator()), ErrorCode::TypeMismatch);
                                    for elem in elems.iter() {
                                        if !associated.is_associated(&elem) {
                                            if let Some(decl_pos) = elem.decl_pos() {
                                                diag.add_related(
                                                    decl_pos,
                                                    format!(
                                                        "Element '{}' has {}",
                                                        elem.designator(),
                                                        elem.type_mark().describe()
                                                    ),
                                                );
                                            }
                                        }
                                    }
                                    diagnostics.push(diag);
                                } else if remaining_types.is_empty() {
                                    diagnostics.push(
                                        Diagnostic::error(
                                            &choice.pos,
                                            format!(
                                            "All elements of record '{}' are already associated",
                                            record_type.designator()
                                        ),
                                            ErrorCode::AlreadyAssociated,
                                        )
                                        .opt_related(
                                            record_type.decl_pos(),
                                            format!(
                                                "Record '{}' defined here",
                                                record_type.designator()
                                            ),
                                        ),
                                    )
                                }

                                for elem in elems.iter() {
                                    if !associated.is_associated(&elem) {
                                        associated.associate(&elem, &choice.pos, diagnostics);
                                    }
                                }

                                if remaining_types.len() == 1 {
                                    remaining_types.into_iter().next()
                                } else {
                                    None
                                }
                            }
                        }
                    } else {
                        if let (Some(first), Some(last)) = (choices.first(), choices.last()) {
                            is_ok_so_far = false;
                            let pos = first.pos.combine(&last.pos);
                            diagnostics.error(
                                &pos,
                                "Record aggregate choice must be a simple name",
                                ErrorCode::MismatchedKinds,
                            );
                        }
                        None
                    };

                    if let Some(typ) = typ {
                        self.expr_pos_with_ttyp(
                            scope,
                            typ.into(),
                            &actual_expr.pos,
                            &mut actual_expr.item,
                            diagnostics,
                        )?;
                    } else {
                        self.expr_unknown_ttyp(scope, actual_expr, diagnostics)?;
                    }
                }
                ElementAssociation::Positional(ref mut expr) => {
                    if let Some(elem) = elems.nth(idx) {
                        self.expr_with_ttyp(scope, elem.type_mark(), expr, diagnostics)?;
                        associated.associate(elem, &expr.pos, diagnostics);
                    } else {
                        self.expr_unknown_ttyp(scope, expr, diagnostics)?;

                        diagnostics.push(
                            Diagnostic::error(
                                &expr.pos,
                                format!(
                                    "Unexpected positional association for record '{}'",
                                    record_type.designator()
                                ),
                                ErrorCode::TooManyArguments,
                            )
                            .opt_related(
                                record_type.decl_pos(),
                                format!("Record '{}' defined here", record_type.designator()),
                            ),
                        )
                    }
                }
            }
        }

        if is_ok_so_far {
            // Do not complain about these when there are worse problems
            for elem in elems.iter() {
                if !associated.is_associated(&elem) {
                    diagnostics.push(
                        Diagnostic::error(
                            full_pos,
                            format!(
                                "Missing association of record element '{}'",
                                elem.designator()
                            ),
                            ErrorCode::Unassociated,
                        )
                        .opt_related(
                            elem.decl_pos(),
                            format!("Record element '{}' defined here", elem.designator()),
                        ),
                    )
                }
            }
        }

        Ok(())
    }

    pub fn array_assoc_elem(
        &self,
        scope: &Scope<'a>,
        array_type: TypeEnt<'a>,
        index_types: &[Option<BaseType<'a>>],
        elem_type: TypeEnt<'a>,
        assoc: &mut ElementAssociation,
        diagnostics: &mut dyn DiagnosticHandler,
    ) -> EvalResult {
        let index_type = index_types.first().and_then(|x| *x);
        let mut can_be_array = true;

        let expr = match assoc {
            ElementAssociation::Named(ref mut choices, ref mut expr) => {
                for choice in choices.iter_mut() {
                    match &mut choice.item {
                        Choice::Expression(index_expr) => {
                            match self.expr_as_discrete_range_type(
                                scope,
                                &choice.pos,
                                index_expr,
                                diagnostics,
                            )? {
                                Some(typ) => {
                                    if let Some(index_type) = index_type {
                                        if !self.can_be_target_type(typ, index_type) {
                                            diagnostics.push(Diagnostic::type_mismatch(
                                                &choice.pos,
                                                &typ.describe(),
                                                index_type.into(),
                                            ));
                                        }
                                    }

                                    can_be_array = true;
                                }
                                None => {
                                    if let Some(index_type) = index_type {
                                        self.expr_pos_with_ttyp(
                                            scope,
                                            index_type.into(),
                                            &choice.pos,
                                            index_expr,
                                            diagnostics,
                                        )?;
                                    }
                                    can_be_array = false;
                                }
                            }
                        }
                        Choice::DiscreteRange(ref mut drange) => {
                            if let Some(index_type) = index_type {
                                self.drange_with_ttyp(
                                    scope,
                                    index_type.into(),
                                    drange,
                                    diagnostics,
                                )?;
                            } else {
                                self.drange_unknown_type(scope, drange, diagnostics)?;
                            }
                        }
                        Choice::Others => {
                            // @TODO choice must be alone so cannot appear here
                            can_be_array = false;
                        }
                    }
                }
                expr
            }
            ElementAssociation::Positional(ref mut expr) => expr,
        };

        if index_types.len() > 1 {
            if let Expression::Aggregate(ref mut inner) = expr.item {
                for assoc in inner.iter_mut() {
                    as_fatal(self.array_assoc_elem(
                        scope,
                        array_type,
                        &index_types[1..],
                        elem_type,
                        assoc,
                        diagnostics,
                    ))?;
                }
            } else {
                diagnostics.error(
                    &expr.pos,
                    format!(
                        "Expected sub-aggregate for target {}",
                        array_type.describe()
                    ),
                    ErrorCode::ExpectedSubAggregate,
                );
            }
        } else if can_be_array {
            // If the choice is only a range or positional the expression can be an array
            let types = self.expr_type(scope, expr, diagnostics)?;
            let is_array = self.is_possible(&types, array_type.base());
            let is_elem = self.is_possible(&types, elem_type.base());

            if is_elem || !is_array {
                // Prefer element type in presence of ambiguity
                self.expr_pos_with_ttyp(scope, elem_type, &expr.pos, &mut expr.item, diagnostics)?;
            } else if is_array {
                self.expr_pos_with_ttyp(scope, array_type, &expr.pos, &mut expr.item, diagnostics)?;
            }
        } else {
            self.expr_pos_with_ttyp(scope, elem_type, &expr.pos, &mut expr.item, diagnostics)?;
        }

        Ok(())
    }
}

impl Diagnostic {
    fn ambiguous_op<'a>(
        pos: &SrcPos,
        op: Operator,
        candidates: impl IntoIterator<Item = OverloadedEnt<'a>>,
    ) -> Diagnostic {
        let mut diag = Diagnostic::error(
            pos,
            format!(
                "ambiguous use of {}",
                Designator::OperatorSymbol(op).describe()
            ),
            ErrorCode::AmbiguousCall,
        );
        diag.add_subprogram_candidates("might be", candidates);
        diag
    }
}

#[derive(Default)]
struct RecordAssociations<'a>(FnvHashMap<EntityId, &'a SrcPos>);

impl<'a> RecordAssociations<'a> {
    fn associate(
        &mut self,
        elem: &RecordElement,
        pos: &'a SrcPos,
        diagnostics: &mut dyn DiagnosticHandler,
    ) {
        if let Some(prev_pos) = self.0.insert(elem.id(), pos) {
            diagnostics.push(
                Diagnostic::error(
                    pos,
                    format!(
                        "Record element '{}' has already been associated",
                        elem.designator()
                    ),
                    ErrorCode::AlreadyAssociated,
                )
                .related(prev_pos, "Previously associated here"),
            );
        }
    }

    fn is_associated(&self, elem: &RecordElement) -> bool {
        self.0.contains_key(&elem.id())
    }
}

#[cfg(test)]
mod test {
    use super::*;
    use crate::analysis::tests::TestSetup;
    use crate::data::DiagnosticHandler;
    use crate::syntax::test::check_diagnostics;
    use crate::syntax::test::without_releated;
    use crate::syntax::test::Code;

    impl<'a> TestSetup<'a> {
        fn expr_type(
            &'a self,
            code: &Code,
            diagnostics: &mut dyn DiagnosticHandler,
        ) -> Option<ExpressionType<'a>> {
            let mut expr = code.expr();
            as_fatal(self.ctx().expr_type(&self.scope, &mut expr, diagnostics)).unwrap()
        }

        fn expr_with_ttyp(
            &'a self,
            code: &Code,
            ttyp: TypeEnt<'a>,
            diagnostics: &mut dyn DiagnosticHandler,
        ) {
            let mut expr = code.expr();
            self.ctx()
                .expr_pos_with_ttyp(&self.scope, ttyp, &expr.pos, &mut expr.item, diagnostics)
                .unwrap()
        }
    }

    #[test]
    fn null_literal_expr_type() {
        let test = TestSetup::new();
        assert_eq!(
            test.expr_type(&test.snippet("null"), &mut NoDiagnostics),
            Some(ExpressionType::Null)
        );
    }

    #[test]
    fn string_literal_expr_type() {
        let test = TestSetup::new();
        assert_eq!(
            test.expr_type(&test.snippet("\"hello\""), &mut NoDiagnostics),
            Some(ExpressionType::String)
        );

        assert_eq!(
            test.expr_type(&test.snippet("x\"hello\""), &mut NoDiagnostics),
            Some(ExpressionType::String)
        );
    }

    #[test]
    fn character_literal_expr_type() {
        let test = TestSetup::new();
        assert_eq!(
            test.expr_type(&test.snippet("'a'"), &mut NoDiagnostics),
            Some(ExpressionType::Unambiguous(test.lookup_type("character")))
        );
    }

    #[test]
    fn character_literal_ambiguous_expr_type() {
        let test = TestSetup::new();
        test.declarative_part("type enum_t is ('a', 'b');");
        assert_eq!(
            test.expr_type(&test.snippet("'a'"), &mut NoDiagnostics),
            Some(ExpressionType::Ambiguous(
                [
                    test.lookup_type("character").base(),
                    test.lookup_type("enum_t").base()
                ]
                .into_iter()
                .collect()
            ))
        );
    }

    #[test]
    fn universal_integer_expr_type() {
        let test = TestSetup::new();
        assert_eq!(
            test.expr_type(&test.snippet("0"), &mut NoDiagnostics),
            Some(ExpressionType::Unambiguous(
                test.ctx().universal_integer().into()
            ))
        );
    }

    #[test]
    fn universal_real_expr_type() {
        let test = TestSetup::new();
        assert_eq!(
            test.expr_type(&test.snippet("0.0"), &mut NoDiagnostics),
            Some(ExpressionType::Unambiguous(
                test.ctx().universal_real().into()
            ))
        );
    }

    #[test]
    fn physical_literal_type() {
        let test = TestSetup::new();
        assert_eq!(
            test.expr_type(&test.snippet("1 ns"), &mut NoDiagnostics),
            Some(ExpressionType::Unambiguous(test.lookup_type("time")))
        );
    }

    #[test]
    fn qualified_allocator() {
        let test = TestSetup::new();
        test.declarative_part("type ptr_t is access integer_vector;");

        assert_eq!(
            test.expr_type(
                &test.snippet("new integer_vector'(0, 1)"),
                &mut NoDiagnostics
            ),
            Some(ExpressionType::Unambiguous(
                test.lookup_type("integer_vector")
            ))
        );

        // @TODO check type inside subtype indication
        assert_eq!(
            test.expr_type(
                &test.snippet("new integer_vector(0 to 1)"),
                &mut NoDiagnostics
            ),
            Some(ExpressionType::Unambiguous(
                test.lookup_type("integer_vector")
            ))
        );
    }

    #[test]
    fn binary_expression_types() {
        let test = TestSetup::new();

        let code = test.snippet("true and false");
        assert_eq!(
            test.expr_type(&code, &mut NoDiagnostics),
            Some(ExpressionType::Unambiguous(test.lookup_type("boolean")))
        );
    }

    #[test]
    fn binary_expression_typecheck_error() {
        let test = TestSetup::new();

        let code = test.snippet("0 and 1");
        let mut diagnostics = Vec::new();

        assert_eq!(test.expr_type(&code, &mut diagnostics), None);

        check_diagnostics(
            without_releated(&diagnostics),
            vec![Diagnostic::error(
                code.s1("and"),
                "Found no match for operator \"and\"",
                ErrorCode::Unresolved,
            )],
        );
    }

    #[test]
    fn type_attributes_cannot_be_used_as_an_expression() {
        let test = TestSetup::new();
        test.declarative_part("variable x : integer;");
        let code = test.snippet("x'subtype");

        let mut diagnostics = Vec::new();
        assert_eq!(test.expr_type(&code, &mut diagnostics), None);

        check_diagnostics(
            diagnostics,
            vec![Diagnostic::error(
                code.s1("x'subtype"),
                "integer type 'INTEGER' cannot be used in an expression",
                ErrorCode::MismatchedKinds,
            )],
        );
    }

    #[test]
    fn binary_expression_missing_names() {
        let test = TestSetup::new();

        let code = test.snippet("0 + missing");
        let mut diagnostics = Vec::new();

        assert_eq!(test.expr_type(&code, &mut diagnostics), None);

        check_diagnostics(
            without_releated(&diagnostics),
            vec![Diagnostic::error(
                code.s1("missing"),
                "No declaration of 'missing'",
                ErrorCode::Unresolved,
            )],
        );
    }

    #[test]
    fn expression_ambiguous_name() {
        let test = TestSetup::new();
        test.declarative_part("type enum1_t is (alpha, beta);");
        test.declarative_part("type enum2_t is (alpha, beta);");

        let code = test.snippet("alpha");

        assert_eq!(
            test.expr_type(&code, &mut NoDiagnostics),
            Some(ExpressionType::Ambiguous(
                [
                    test.lookup_type("enum1_t").base(),
                    test.lookup_type("enum2_t").base()
                ]
                .into_iter()
                .collect()
            ))
        );
    }

    #[test]
    fn ambiguous_operator() {
        let test = TestSetup::new();
        test.declarative_part(
            "
function \"-\"(arg : bit_vector) return real;
function \"-\"(arg : string) return integer;
        ",
        );

        let code = test.snippet("- \"01\"");

        assert_eq!(
            test.expr_type(&code, &mut NoDiagnostics),
            Some(ExpressionType::Ambiguous(
                [
                    test.lookup_type("integer").base(),
                    test.lookup_type("real").base(),
                ]
                .into_iter()
                .collect()
            ))
        );
    }

    #[test]
    fn ambiguous_argument_when_return_types_are_all_the_same() {
        let test = TestSetup::new();
        let decls = test.declarative_part(
            "
        
function \"-\"(arg : bit_vector) return integer;
function \"-\"(arg : string) return integer;
        ",
        );

        let code = test.snippet("- \"01\"");
        let mut diagnostics = Vec::new();
        test.expr_with_ttyp(&code, test.lookup_type("INTEGER"), &mut diagnostics);
        check_diagnostics(
            diagnostics,
            vec![Diagnostic::error(
                code.s1("-"),
                "ambiguous use of operator \"-\"",
                ErrorCode::AmbiguousCall,
            )
            .related(
                decls.s("\"-\"", 1),
                "might be operator \"-\"[BIT_VECTOR return INTEGER]",
            )
            .related(
                decls.s("\"-\"", 2),
                "might be operator \"-\"[STRING return INTEGER]",
            )],
        );
    }

    #[test]
    fn string_cannot_match_multi_dimensional_array() {
        let test = TestSetup::new();
        test.declarative_part(
            "
type arr_t is array (natural range <>) of string(1 to 3);
constant c0 : arr_t(0 to 0) := (0 => \"abc\");
        ",
        );

        let code = test.snippet("\"123\" & c0");
        assert_eq!(
            test.expr_type(&code, &mut NoDiagnostics),
            Some(ExpressionType::Unambiguous(test.lookup_type("arr_t")))
        );
    }

    #[test]
    fn aggregate_can_match_record() {
        let test = TestSetup::new();
        test.declarative_part(
            "
type rec_t is record
  f0: natural;
  f1: natural;
end record;
constant c0 : rec_t := (0, 1);
        ",
        );

        let code = test.snippet("c0 = (0, 1)");
        assert_eq!(
            test.expr_type(&code, &mut NoDiagnostics),
            Some(ExpressionType::Unambiguous(test.lookup_type("boolean")))
        );
    }

    #[test]
    fn does_not_remove_universal_candidates_when_return_types_differ() {
        let test = TestSetup::new();
        test.declarative_part(
            "
function \"+\"(a : integer; b : character) return character;
function \"+\"(a : integer; b : character) return integer;
        ",
        );

        let code = test.snippet("0 + 'c'");
        assert_eq!(
            test.expr_type(&code, &mut NoDiagnostics),
            Some(ExpressionType::Ambiguous(
                vec![
                    test.lookup_type("integer").base(),
                    test.lookup_type("character").base()
                ]
                .into_iter()
                .collect()
            ))
        );
    }

    #[test]
    fn universal_expression_is_not_ambiguous() {
        let test = TestSetup::new();
        let code = test.snippet("-1");
        assert_eq!(
            test.expr_type(&code, &mut NoDiagnostics),
            Some(ExpressionType::Unambiguous(
                test.ctx().universal_integer().into()
            ))
        );
    }

    #[test]
    fn universal_integer_target_type_accepts_integer() {
        let test = TestSetup::new();
        test.declarative_part(
            "
function no_arg return boolean;
function no_arg return integer;
function with_arg(arg : natural) return boolean;
function with_arg(arg : natural) return integer;

        ",
        );

        let code = test.snippet("no_arg");
        test.expr_with_ttyp(
            &code,
            test.ctx().universal_integer().into(),
            &mut NoDiagnostics,
        );
        let code = test.snippet("with_arg(0)");
        test.expr_with_ttyp(
            &code,
            test.ctx().universal_integer().into(),
            &mut NoDiagnostics,
        );
    }
}<|MERGE_RESOLUTION|>--- conflicted
+++ resolved
@@ -256,19 +256,9 @@
         {
             NamedEntities::Single(ent) => {
                 // Should never happen but better know if it does
-<<<<<<< HEAD
-                Err(Diagnostic::internal(
-                    op_pos,
-                    format!(
-                        "Operator symbol cannot denote non-overloaded symbol {}",
-                        ent.describe(),
-                    ),
-                )
-                .into())
-=======
                 bail!(
                     diagnostics,
-                    Diagnostic::error(
+                    Diagnostic::internal(
                         op_pos,
                         format!(
                             "Operator symbol cannot denote non-overloaded symbol {}",
@@ -276,7 +266,6 @@
                         ),
                     )
                 );
->>>>>>> 28d2e8b1
             }
             NamedEntities::Overloaded(overloaded) => {
                 // Candidates that match arity of operator
@@ -286,22 +275,13 @@
                     .collect();
 
                 if op_candidates.is_empty() {
-<<<<<<< HEAD
-                    Err(Diagnostic::error(
+                    bail!(
+                        diagnostics,Diagnostic::error(
                         op_pos,
                         format!("Found no match for {}", designator.describe()),
                         ErrorCode::Unresolved,
                     )
-                    .into())
-=======
-                    bail!(
-                        diagnostics,
-                        Diagnostic::error(
-                            op_pos,
-                            format!("Found no match for {}", designator.describe()),
-                        )
                     );
->>>>>>> 28d2e8b1
                 } else {
                     Ok(op_candidates)
                 }
